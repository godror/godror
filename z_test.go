--- conflicted
+++ resolved
@@ -11,7 +11,6 @@
 	"database/sql"
 	"database/sql/driver"
 	"encoding/json"
-	"errors"
 	"fmt"
 	"hash/fnv"
 	"io"
@@ -31,12 +30,9 @@
 	"github.com/go-logfmt/logfmt"
 	"github.com/google/go-cmp/cmp"
 	"golang.org/x/sync/errgroup"
-<<<<<<< HEAD
+
 	errors "golang.org/x/xerrors"
-	
-=======
-
->>>>>>> c104b62a
+
 	godror "github.com/godror/godror"
 )
 
