--- conflicted
+++ resolved
@@ -5,17 +5,13 @@
 and this project adheres to [Semantic Versioning](http://semver.org/spec/v2.0.0.html).
 
 ## [Unreleased]
-### Changed
-- ContextWithUserPassw requires a connClass argument, too.
 
-<<<<<<< HEAD
-## [0.9.2]
-=======
 ## [0.10.0]
->>>>>>> f9ad140e
 ### Added
 - onInit parameter in the connection url (and OnInit in ConnectionParams)
 - export Drv to be able to register new driver wrapping *godror.Drv.
+- ContextWithUserPassw requires a connClass argument, too.
 
+## [0.9.2]
 ### Changed
 - Make Data embed dpiData, not *dpiData
