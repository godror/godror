--- conflicted
+++ resolved
@@ -265,6 +265,12 @@
 }
 
 func (d *drv) init(configDir, libDir string) error {
+	d.mu.RLock()
+	ok := d.pools != nil && d.timezones != nil && d.errStack != nil && d.dpiContext != nil
+	d.mu.RUnlock()
+	if ok {
+		return nil
+	}
 	d.mu.Lock()
 	defer d.mu.Unlock()
 	if d.pools == nil {
@@ -960,12 +966,6 @@
 	if err == nil {
 		return
 	}
-<<<<<<< HEAD
-=======
-	if d.errStack == nil {
-		d.errStack = make(chan error, 1)
-	}
->>>>>>> 505349ad
 	select {
 	case d.errStack <- err:
 	default:
@@ -1145,7 +1145,7 @@
 //
 // From Go 1.17 sql.DB.Close() will call this method.
 func (c connector) Close() error {
-	if c.drv == nil {
+	if c.drv == nil || oneContext || c.drv == defaultDrv {
 		return nil
 	}
 	return c.drv.Close()
