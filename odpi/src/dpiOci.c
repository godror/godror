//-----------------------------------------------------------------------------
// Copyright (c) 2017, 2021, Oracle and/or its affiliates. All rights reserved.
// This program is free software: you can modify it and/or redistribute it
// under the terms of:
//
// (i)  the Universal Permissive License v 1.0 or at your option, any
//      later version (http://oss.oracle.com/licenses/upl); and/or
//
// (ii) the Apache License v 2.0. (http://www.apache.org/licenses/LICENSE-2.0)
//-----------------------------------------------------------------------------

//-----------------------------------------------------------------------------
// dpiOci.c
//   Link to OCI using dynamic linking. The OCI library (11.2+) is loaded
// dynamically and a function table kept for the functions that are used by
// DPI. This function table is populated as functions are used and permits use
// of all versions of OCI from one driver.
//-----------------------------------------------------------------------------

#include "dpiImpl.h"

// define structure used for loading the OCI library
typedef struct {
    void *handle;
    char *nameBuffer;
    size_t nameBufferLength;
    char *moduleNameBuffer;
    size_t moduleNameBufferLength;
    char *loadError;
    size_t loadErrorLength;
    char *errorBuffer;
    size_t errorBufferLength;
} dpiOciLoadLibParams;


// forward declarations of internal functions only used in this file
static void *dpiOci__allocateMem(void *unused, size_t size);
static void dpiOci__freeMem(void *unused, void *ptr);
static int dpiOci__loadLibValidate(dpiVersionInfo *versionInfo,
        dpiError *error);
static int dpiOci__loadLibWithDir(dpiOciLoadLibParams *loadParams,
        const char *dirName, size_t dirNameLength, int scanAllNames,
        dpiError *error);
static int dpiOci__loadLibWithName(dpiOciLoadLibParams *loadParams,
        const char *libName, dpiError *error);
static int dpiOci__loadSymbol(const char *symbolName, void **symbol,
        dpiError *error);
static void *dpiOci__reallocMem(void *unused, void *ptr, size_t newSize);


// macro to simplify code for loading each symbol
#define DPI_OCI_LOAD_SYMBOL(symbolName, symbol) \
    if (!symbol && dpiOci__loadSymbol(symbolName, (void**) &symbol, \
            error) < 0) \
        return DPI_FAILURE;

// macro to ensure that an error handle is available
#define DPI_OCI_ENSURE_ERROR_HANDLE(error) \
    if (!error->handle && dpiError__initHandle(error) < 0) \
        return DPI_FAILURE;

// macros to simplify code for checking results of OCI calls
#define DPI_OCI_ERROR_OCCURRED(status) \
    (status != DPI_OCI_SUCCESS && status != DPI_OCI_SUCCESS_WITH_INFO)
#define DPI_OCI_CHECK_AND_RETURN(error, status, conn, action) \
    if (status != DPI_OCI_SUCCESS) \
        return dpiError__setFromOCI(error, status, conn, action); \
    return DPI_SUCCESS;


// typedefs for all OCI functions used by ODPI-C
typedef int (*dpiOciFnType__aqDeq)(void *svchp, void *errhp,
        const char *queue_name, void *deqopt, void *msgprop, void *payload_tdo,
        void **payload, void **payload_ind, void **msgid, uint32_t flags);
typedef int (*dpiOciFnType__aqDeqArray)(void *svchp, void *errhp,
        const char *queue_name, void *deqopt, uint32_t *iters, void **msgprop,
        void *payload_tdo, void **payload, void **payload_ind, void **msgid,
        void *ctxp, void *deqcbfp, uint32_t flags);
typedef int (*dpiOciFnType__aqEnq)(void *svchp, void *errhp,
        const char *queue_name, void *enqopt, void *msgprop, void *payload_tdo,
        void **payload, void **payload_ind, void **msgid, uint32_t flags);
typedef int (*dpiOciFnType__aqEnqArray)(void *svchp, void *errhp,
        const char *queue_name, void *enqopt, uint32_t *iters, void **msgprop,
        void *payload_tdo, void **payload, void **payload_ind, void **msgid,
        void *ctxp, void *enqcbfp, uint32_t flags);
typedef int (*dpiOciFnType__arrayDescriptorAlloc)(const void *parenth,
        void **descpp, const uint32_t type, uint32_t array_size,
        const size_t xtramem_sz, void **usrmempp);
typedef int (*dpiOciFnType__arrayDescriptorFree)(void **descp,
        const uint32_t type);
typedef int (*dpiOciFnType__attrGet)(const void  *trgthndlp,
        uint32_t trghndltyp, void *attributep, uint32_t *sizep,
        uint32_t attrtype, void *errhp);
typedef int (*dpiOciFnType__attrSet)(void *trgthndlp, uint32_t trghndltyp,
        void *attributep, uint32_t size, uint32_t attrtype, void *errhp);
typedef int (*dpiOciFnType__bindByName)(void *stmtp, void **bindp, void *errhp,
        const char *placeholder, int32_t placeh_len, void *valuep,
        int32_t value_sz, uint16_t dty, void *indp, uint16_t *alenp,
        uint16_t *rcodep, uint32_t maxarr_len, uint32_t *curelep,
        uint32_t mode);
typedef int (*dpiOciFnType__bindByName2)(void *stmtp, void **bindp,
        void *errhp, const char *placeholder, int32_t placeh_len, void *valuep,
        int64_t value_sz, uint16_t dty, void *indp, uint32_t *alenp,
        uint16_t *rcodep, uint32_t maxarr_len, uint32_t *curelep,
        uint32_t mode);
typedef int (*dpiOciFnType__bindByPos)(void *stmtp, void **bindp, void *errhp,
        uint32_t position, void *valuep, int32_t value_sz, uint16_t dty,
        void *indp, uint16_t *alenp, uint16_t *rcodep, uint32_t maxarr_len,
        uint32_t *curelep, uint32_t mode);
typedef int (*dpiOciFnType__bindByPos2)(void *stmtp, void **bindp, void *errhp,
        uint32_t position, void *valuep, int64_t value_sz, uint16_t dty,
        void *indp, uint32_t *alenp, uint16_t *rcodep, uint32_t maxarr_len,
        uint32_t *curelep, uint32_t mode);
typedef int (*dpiOciFnType__bindDynamic)(void *bindp, void *errhp, void *ictxp,
        void *icbfp, void *octxp, void *ocbfp);
typedef int (*dpiOciFnType__bindObject)(void *bindp, void *errhp,
        const void *type, void **pgvpp, uint32_t *pvszsp, void **indpp,
        uint32_t *indszp);
typedef int (*dpiOciFnType__break)(void *hndlp, void *errhp);
typedef void (*dpiOciFnType__clientVersion)(int *major_version,
        int *minor_version, int *update_num, int *patch_num,
        int *port_update_num);
typedef int (*dpiOciFnType__collAppend)(void *env, void *err, const void *elem,
        const void *elemind, void *coll);
typedef int (*dpiOciFnType__collAssignElem)(void *env, void *err,
        int32_t index, const void *elem, const void *elemind, void *coll);
typedef int (*dpiOciFnType__collGetElem)(void *env, void *err,
        const void *coll, int32_t index, int *exists, void **elem,
        void **elemind);
typedef int (*dpiOciFnType__collSize)(void *env, void *err, const void *coll,
        int32_t *size);
typedef int (*dpiOciFnType__collTrim)(void *env, void *err, int32_t trim_num,
        void *coll);
typedef int (*dpiOciFnType__contextGetValue)(void *hdl, void *err,
        const char *key, uint8_t keylen, void **ctx_value);
typedef int (*dpiOciFnType__contextSetValue)(void *hdl, void *err,
        uint16_t duration, const char *key, uint8_t keylen, void *ctx_value);
typedef int (*dpiOciFnType__dateTimeConstruct)(void *hndl, void *err,
        void *datetime, int16_t yr, uint8_t mnth, uint8_t dy, uint8_t hr,
        uint8_t mm, uint8_t ss, uint32_t fsec, const char *tz,
        size_t tzLength);
typedef int (*dpiOciFnType__dateTimeConvert)(void *hndl, void *err,
        void *indate, void *outdate);
typedef int (*dpiOciFnType__dateTimeGetDate)(void *hndl, void *err,
        const void *date, int16_t *yr, uint8_t *mnth, uint8_t *dy);
typedef int (*dpiOciFnType__dateTimeGetTime)(void *hndl, void *err,
        void *datetime, uint8_t *hr, uint8_t *mm, uint8_t *ss, uint32_t *fsec);
typedef int (*dpiOciFnType__dateTimeGetTimeZoneOffset)(void *hndl, void *err,
        const void *datetime, int8_t *hr, int8_t *mm);
typedef int (*dpiOciFnType__dateTimeIntervalAdd)(void *hndl, void *err,
        void *datetime, void *inter, void *outdatetime);
typedef int (*dpiOciFnType__dateTimeSubtract)(void *hndl, void *err,
        void *indate1, void *indate2, void *inter);
typedef int (*dpiOciFnType__dbShutdown)(void *svchp, void *errhp, void *admhp,
        uint32_t mode);
typedef int (*dpiOciFnType__dbStartup)(void *svchp, void *errhp, void *admhp,
        uint32_t mode, uint32_t flags);
typedef int (*dpiOciFnType__defineByPos)(void *stmtp, void **defnp,
        void *errhp, uint32_t position, void *valuep, int32_t value_sz,
        uint16_t dty, void *indp, uint16_t *rlenp, uint16_t *rcodep,
        uint32_t mode);
typedef int (*dpiOciFnType__defineByPos2)(void *stmtp, void **defnp,
        void *errhp, uint32_t position, void *valuep, uint64_t value_sz,
        uint16_t dty, void *indp, uint32_t *rlenp, uint16_t *rcodep,
        uint32_t mode);
typedef int (*dpiOciFnType__defineDynamic)(void *defnp, void *errhp,
        void *octxp, void *ocbfp);
typedef int (*dpiOciFnType__defineObject)(void *defnp, void *errhp,
        const void *type, void **pgvpp, uint32_t *pvszsp, void **indpp,
        uint32_t *indszp);
typedef int (*dpiOciFnType__describeAny)(void *svchp, void *errhp,
        void *objptr, uint32_t objnm_len, uint8_t objptr_typ,
        uint8_t info_level, uint8_t objtyp, void *dschp);
typedef int (*dpiOciFnType__descriptorAlloc)(const void *parenth,
        void **descpp, const uint32_t type, const size_t xtramem_sz,
        void **usrmempp);
typedef int (*dpiOciFnType__descriptorFree)(void *descp, const uint32_t type);
typedef int (*dpiOciFnType__envNlsCreate)(void **envp, uint32_t mode,
        void *ctxp, void *malocfp, void *ralocfp, void *mfreefp,
        size_t xtramem_sz, void **usrmempp, uint16_t charset,
        uint16_t ncharset);
typedef int (*dpiOciFnType__errorGet)(void *hndlp, uint32_t recordno,
        char *sqlstate, int32_t *errcodep, char *bufp, uint32_t bufsiz,
        uint32_t type);
typedef int (*dpiOciFnType__handleAlloc)(const void *parenth, void **hndlpp,
        const uint32_t type, const size_t xtramem_sz, void **usrmempp);
typedef int (*dpiOciFnType__handleFree)(void *hndlp, const uint32_t type);
typedef int (*dpiOciFnType__intervalGetDaySecond)(void *hndl, void *err,
        int32_t *dy, int32_t *hr, int32_t *mm, int32_t *ss, int32_t *fsec,
        const void *result);
typedef int (*dpiOciFnType__intervalGetYearMonth)(void *hndl, void *err,
        int32_t *yr, int32_t *mnth, const void *result);
typedef int (*dpiOciFnType__intervalSetDaySecond)(void *hndl, void *err,
        int32_t dy, int32_t hr, int32_t mm, int32_t ss, int32_t fsec,
        void *result);
typedef int (*dpiOciFnType__intervalSetYearMonth)(void *hndl, void *err,
        int32_t yr, int32_t mnth, void *result);
typedef int (*dpiOciFnType__jsonDomDocGet)(void *svchp, void *jsond,
        dpiJznDomDoc **jDomDoc, void *errhp, uint32_t mode);
typedef int (*dpiOciFnType__jsonTextBufferParse)(void *hndlp, void *jsond,
        void *bufp, uint64_t buf_sz, uint32_t validation, uint16_t encoding,
        void *errhp, uint32_t mode);
typedef int (*dpiOciFnType__lobClose)(void *svchp, void *errhp, void *locp);
typedef int (*dpiOciFnType__lobCreateTemporary)(void *svchp, void *errhp,
        void *locp, uint16_t csid, uint8_t csfrm, uint8_t lobtype, int cache,
        uint16_t duration);
typedef int (*dpiOciFnType__lobFileExists)(void *svchp, void *errhp,
        void *filep, int *flag);
typedef int (*dpiOciFnType__lobFileGetName)(void *envhp, void *errhp,
        const void *filep, char *dir_alias, uint16_t *d_length, char *filename,
        uint16_t *f_length);
typedef int (*dpiOciFnType__lobFileSetName)(void *envhp, void *errhp,
        void **filepp, const char *dir_alias, uint16_t d_length,
        const char *filename, uint16_t f_length);
typedef int (*dpiOciFnType__lobFreeTemporary)(void *svchp, void *errhp,
        void *locp);
typedef int (*dpiOciFnType__lobGetChunkSize)(void *svchp, void *errhp,
        void *locp, uint32_t *chunksizep);
typedef int (*dpiOciFnType__lobGetLength2)(void *svchp, void *errhp,
        void *locp, uint64_t *lenp);
typedef int (*dpiOciFnType__lobIsOpen)(void *svchp, void *errhp, void *locp,
        int *flag);
typedef int (*dpiOciFnType__lobIsTemporary)(void *envp, void *errhp,
        void *locp, int *is_temporary);
typedef int (*dpiOciFnType__lobLocatorAssign)(void *svchp, void *errhp,
        const void *src_locp, void **dst_locpp);
typedef int (*dpiOciFnType__lobOpen)(void *svchp, void *errhp, void *locp,
        uint8_t mode);
typedef int (*dpiOciFnType__lobRead2)(void *svchp, void *errhp, void *locp,
        uint64_t *byte_amtp, uint64_t *char_amtp, uint64_t offset, void *bufp,
        uint64_t bufl, uint8_t piece, void *ctxp, void *cbfp, uint16_t csid,
        uint8_t csfrm);
typedef int (*dpiOciFnType__lobTrim2)(void *svchp, void *errhp, void *locp,
        uint64_t newlen);
typedef int (*dpiOciFnType__lobWrite2)(void *svchp, void *errhp, void *locp,
        uint64_t *byte_amtp, uint64_t *char_amtp, uint64_t offset, void *bufp,
        uint64_t buflen, uint8_t piece, void *ctxp, void *cbfp, uint16_t csid,
        uint8_t csfrm);
typedef int (*dpiOciFnType__memoryAlloc)(void *hdl, void *err, void **mem,
        uint16_t dur, uint32_t size, uint32_t flags);
typedef int (*dpiOciFnType__memoryFree)(void *hdl, void *err, void *mem);
typedef int (*dpiOciFnType__nlsCharSetConvert)(void *envhp, void *errhp,
        uint16_t dstid, void  *dstp, size_t dstlen, uint16_t srcid,
        const void *srcp, size_t srclen, size_t *rsize);
typedef int (*dpiOciFnType__nlsCharSetIdToName)(void *envhp, char *buf,
        size_t buflen, uint16_t id);
typedef uint16_t (*dpiOciFnType__nlsCharSetNameToId)(void *envhp,
        const char *name);
typedef int (*dpiOciFnType__nlsEnvironmentVariableGet)(void *val, size_t size,
        uint16_t item, uint16_t charset, size_t *rsize);
typedef int (*dpiOciFnType__nlsNameMap)(void *envhp, char *buf, size_t buflen,
        const char *srcbuf, uint32_t flag);
typedef int (*dpiOciFnType__nlsNumericInfoGet)(void *envhp, void *errhp,
        int32_t *val, uint16_t item);
typedef int (*dpiOciFnType__numberFromInt)(void *err, const void *inum,
        unsigned int inum_length, unsigned int inum_s_flag, void *number);
typedef int (*dpiOciFnType__numberFromReal)(void *err, const void *number,
        unsigned int rsl_length, void *rsl);
typedef int (*dpiOciFnType__numberToInt)(void *err, const void *number,
        unsigned int rsl_length, unsigned int rsl_flag, void *rsl);
typedef int (*dpiOciFnType__numberToReal)(void *err, const void *number,
        unsigned int rsl_length, void *rsl);
typedef int (*dpiOciFnType__objectCopy)(void *env, void *err, const void *svc,
        void *source, void *null_source, void *target, void *null_target,
        void *tdo, uint16_t duration, uint8_t option);
typedef int (*dpiOciFnType__objectFree)(void *env, void *err, void *instance,
        uint16_t flags);
typedef int (*dpiOciFnType__objectGetAttr)(void *env, void *err,
        void *instance, void *null_struct, void *tdo, const char **names,
        const uint32_t *lengths, const uint32_t name_count,
        const uint32_t *indexes, const uint32_t index_count,
        int16_t *attr_null_status, void **attr_null_struct, void **attr_value,
        void **attr_tdo);
typedef int (*dpiOciFnType__objectGetInd)(void *env, void *err, void *instance,
        void **null_struct);
typedef int (*dpiOciFnType__objectNew)(void *env, void *err, const void *svc,
        uint16_t typecode, void *tdo, void *table, uint16_t duration,
        int value, void **instance);
typedef int (*dpiOciFnType__objectPin)(void *env, void *err, void *object_ref,
        void *corhdl, int pin_option, uint16_t pin_duration, int lock_option,
        void **object);
typedef int (*dpiOciFnType__objectSetAttr)(void *env, void *err,
        void *instance, void *null_struct, void *tdo, const char **names,
        const uint32_t *lengths, const uint32_t name_count,
        const uint32_t *indexes, const uint32_t index_count,
        const int16_t null_status, const void *attr_null_struct,
        const void *attr_value);
typedef int (*dpiOciFnType__paramGet)(const void *hndlp, uint32_t htype,
        void *errhp, void **parmdpp, uint32_t pos);
typedef int (*dpiOciFnType__passwordChange)(void *svchp, void *errhp,
        const char *user_name, uint32_t usernm_len, const char *opasswd,
        uint32_t opasswd_len, const char *npasswd, uint32_t npasswd_len,
        uint32_t mode);
typedef int (*dpiOciFnType__ping)(void *svchp, void *errhp, uint32_t mode);
typedef int (*dpiOciFnType__rawAssignBytes)(void *env, void *err,
        const char *rhs, uint32_t rhs_len, void **lhs);
typedef void *(*dpiOciFnType__rawPtr)(void *env, const void *raw);
typedef int (*dpiOciFnType__rawResize)(void *env, void *err, uint32_t new_size,
        void **raw);
typedef uint32_t (*dpiOciFnType__rawSize)(void * env, const void *raw);
typedef int (*dpiOciFnType__rowidToChar)(void *rowidDesc, char *outbfp,
        uint16_t *outbflp, void *errhp);
typedef int (*dpiOciFnType__serverAttach)(void *srvhp, void *errhp,
        const char *dblink, int32_t dblink_len, uint32_t mode);
typedef int (*dpiOciFnType__serverDetach)(void *srvhp, void *errhp,
        uint32_t mode);
typedef int (*dpiOciFnType__serverRelease)(void *hndlp, void *errhp,
        char *bufp, uint32_t bufsz, uint8_t hndltype, uint32_t *version);
typedef int (*dpiOciFnType__serverRelease2)(void *hndlp, void *errhp,
        char *bufp, uint32_t bufsz, uint8_t hndltype, uint32_t *version,
        uint32_t mode);
typedef int (*dpiOciFnType__sessionBegin)(void *svchp, void *errhp,
        void *usrhp, uint32_t credt, uint32_t mode);
typedef int (*dpiOciFnType__sessionEnd)(void *svchp, void *errhp, void *usrhp,
        uint32_t mode);
typedef int (*dpiOciFnType__sessionGet)(void *envhp, void *errhp, void **svchp,
        void *authhp, const char *poolName, uint32_t poolName_len,
        const char *tagInfo, uint32_t tagInfo_len, const char **retTagInfo,
        uint32_t *retTagInfo_len, int *found, uint32_t mode);
typedef int (*dpiOciFnType__sessionPoolCreate)(void *envhp, void *errhp,
        void *spoolhp, char **poolName, uint32_t *poolNameLen,
        const char *connStr, uint32_t connStrLen, uint32_t sessMin,
        uint32_t sessMax, uint32_t sessIncr, const char *userid,
        uint32_t useridLen, const char *password, uint32_t passwordLen,
        uint32_t mode);
typedef int (*dpiOciFnType__sessionPoolDestroy)(void *spoolhp, void *errhp,
        uint32_t mode);
typedef int (*dpiOciFnType__sessionRelease)(void *svchp, void *errhp,
        const char *tag, uint32_t tag_len, uint32_t mode);
typedef int (*dpiOciFnType__shardingKeyColumnAdd)(void *shardingKey,
        void *errhp, void *col, uint32_t colLen, uint16_t colType,
        uint32_t mode);
typedef int (*dpiOciFnType__sodaBulkInsert)(void *svchp,
        void *collection, void **documentarray, uint32_t arraylen,
        void *opoptns, void *errhp, uint32_t mode);
typedef int (*dpiOciFnType__sodaBulkInsertAndGet)(void *svchp,
        void *collection, void **documentarray, uint32_t arraylen,
        void *opoptns, void *errhp, uint32_t mode);
typedef int (*dpiOciFnType__sodaBulkInsertAndGetWithOpts)(void *svchp,
        void *collection, void **documentarray, uint32_t arraylen,
        void *oproptns, void *opoptns, void *errhp, uint32_t mode);
typedef int (*dpiOciFnType__sodaCollCreateWithMetadata)(void *svchp,
        const char *collname, uint32_t collnamelen, const char *metadata,
        uint32_t metadatalen, void **collection, void *errhp, uint32_t mode);
typedef int (*dpiOciFnType__sodaCollDrop)(void *svchp, void *coll,
        int *isDropped, void *errhp, uint32_t mode);
typedef int (*dpiOciFnType__sodaCollGetNext)(void *svchp, const void *cur,
        void **coll, void *errhp, uint32_t mode);
typedef int (*dpiOciFnType__sodaCollList)(void *svchp, const char *startname,
        uint32_t stnamelen, void **cur, void *errhp, uint32_t mode);
typedef int (*dpiOciFnType__sodaCollOpen)(void *svchp, const char *collname,
        uint32_t collnamelen, void **coll, void *errhp, uint32_t mode);
typedef int (*dpiOciFnType__sodaCollTruncate)(void *svchp, void *collection,
        void *errhp, uint32_t mode);
typedef int (*dpiOciFnType__sodaDataGuideGet)(void *svchp,
        const void *collection, uint32_t docFlags, void **doc, void *errhp,
        uint32_t mode);
typedef int (*dpiOciFnType__sodaDocCount)(void *svchp, const void *coll,
        const void *optns, uint64_t *numdocs, void *errhp, uint32_t mode);
typedef int (*dpiOciFnType__sodaDocGetNext)(void *svchp, const void *cur,
        void **doc, void *errhp, uint32_t mode);
typedef int (*dpiOciFnType__sodaFind)(void *svchp, const void *coll,
        const void *findOptions, uint32_t docFlags, void **cursor,
        void *errhp, uint32_t mode);
typedef int (*dpiOciFnType__sodaFindOne)(void *svchp, const void *coll,
        const void *findOptions, uint32_t docFlags, void **doc, void *errhp,
        uint32_t mode);
typedef int (*dpiOciFnType__sodaIndexCreate)(void *svchp, const void *coll,
        const char *indexspec, uint32_t speclen, void *errhp, uint32_t mode);
typedef int (*dpiOciFnType__sodaIndexDrop)(void *svchp, const char *indexname,
        uint32_t indexnamelen, int *isDropped, void *errhp, uint32_t mode);
typedef int (*dpiOciFnType__sodaInsert)(void *svchp, void *collection,
        void *document, void *errhp, uint32_t mode);
typedef int (*dpiOciFnType__sodaInsertAndGet)(void *svchp, void *collection,
        void **document, void *errhp, uint32_t mode);
typedef int (*dpiOciFnType__sodaInsertAndGetWithOpts)(void *svchp,
        void *collection, void **document, void *oproptns, void *errhp,
        uint32_t mode);
typedef int (*dpiOciFnType__sodaOperKeysSet)(const void *operhp,
        const char **keysArray, uint32_t *lengthsArray, uint32_t count,
        void *errhp, uint32_t mode);
typedef int (*dpiOciFnType__sodaRemove)(void *svchp, const void *coll,
        const void *optns, uint64_t *removeCount, void *errhp, uint32_t mode);
typedef int (*dpiOciFnType__sodaReplOne)(void *svchp, const void *coll,
        const void *optns, void *document, int *isReplaced, void *errhp,
        uint32_t mode);
typedef int (*dpiOciFnType__sodaReplOneAndGet)(void *svchp, const void *coll,
        const void *optns, void **document, int *isReplaced, void *errhp,
        uint32_t mode);
typedef int (*dpiOciFnType__sodaSave)(void *svchp, void *collection,
        void *document, void *errhp, uint32_t mode);
typedef int (*dpiOciFnType__sodaSaveAndGet)(void *svchp, void *collection,
        void **document, void *errhp, uint32_t mode);
typedef int (*dpiOciFnType__sodaSaveAndGetWithOpts)(void *svchp,
        void *collection, void **document, void *oproptns, void *errhp,
        uint32_t mode);
typedef int (*dpiOciFnType__stmtExecute)(void *svchp, void *stmtp, void *errhp,
        uint32_t iters, uint32_t rowoff, const void *snap_in, void *snap_out,
        uint32_t mode);
typedef int (*dpiOciFnType__stmtFetch2)(void *stmtp, void *errhp,
        uint32_t nrows, uint16_t orientation, int32_t scrollOffset,
        uint32_t mode);
typedef int (*dpiOciFnType__stmtGetBindInfo)(void *stmtp, void *errhp,
        uint32_t size, uint32_t startloc, int32_t *found, char *bvnp[],
        uint8_t bvnl[], char *invp[], uint8_t inpl[], uint8_t dupl[],
        void **hndl);
typedef int (*dpiOciFnType__stmtGetNextResult)(void *stmthp, void *errhp,
        void **result, uint32_t *rtype, uint32_t mode);
typedef int (*dpiOciFnType__stmtPrepare2)(void *svchp, void **stmtp,
        void *errhp, const char *stmt, uint32_t stmt_len, const char *key,
        uint32_t key_len, uint32_t language, uint32_t mode);
typedef int (*dpiOciFnType__stmtRelease)(void *stmtp, void *errhp,
        const char *key, uint32_t key_len, uint32_t mode);
typedef int (*dpiOciFnType__stringAssignText)(void *env, void *err,
        const char *rhs, uint32_t rhs_len, void **lhs);
typedef char *(*dpiOciFnType__stringPtr)(void *env, const void *vs);
typedef int (*dpiOciFnType__stringResize)(void *env, void *err,
        uint32_t new_size, void **str);
typedef uint32_t (*dpiOciFnType__stringSize)(void *env, const void *vs);
typedef int (*dpiOciFnType__subscriptionRegister)(void *svchp,
        void **subscrhpp, uint16_t count, void *errhp, uint32_t mode);
typedef int (*dpiOciFnType__subscriptionUnRegister)(void *svchp,
        void *subscrhp, void *errhp, uint32_t mode);
typedef int (*dpiOciFnType__tableDelete)(void *env, void *err, int32_t index,
        void *tbl);
typedef int (*dpiOciFnType__tableExists)(void *env, void *err, const void *tbl,
        int32_t index, int *exists);
typedef int (*dpiOciFnType__tableFirst)(void *env, void *err, const void *tbl,
        int32_t *index);
typedef int (*dpiOciFnType__tableLast)(void *env, void *err, const void *tbl,
        int32_t *index);
typedef int (*dpiOciFnType__tableNext)(void *env, void *err, int32_t index,
        const void *tbl, int32_t *next_index, int *exists);
typedef int (*dpiOciFnType__tablePrev)(void *env, void *err, int32_t index,
        const void *tbl, int32_t *prev_index, int *exists);
typedef int (*dpiOciFnType__tableSize)(void *env, void *err, const void *tbl,
        int32_t *size);
typedef int (*dpiOciFnType__threadKeyDestroy)(void *hndl, void *err,
        void **key);
typedef int (*dpiOciFnType__threadKeyGet)(void *hndl, void *err, void *key,
        void **pValue);
typedef int (*dpiOciFnType__threadKeyInit)(void *hndl, void *err, void **key,
        void *destFn);
typedef int (*dpiOciFnType__threadKeySet)(void *hndl, void *err, void *key,
        void *value);
typedef void (*dpiOciFnType__threadProcessInit)(void);
typedef int (*dpiOciFnType__transCommit)(void *svchp, void *errhp,
        uint32_t flags);
typedef int (*dpiOciFnType__transDetach)(void *svchp, void *errhp,
        uint32_t flags);
typedef int (*dpiOciFnType__transForget)(void *svchp, void *errhp,
        uint32_t flags);
typedef int (*dpiOciFnType__transPrepare)(void *svchp, void *errhp,
        uint32_t flags);
typedef int (*dpiOciFnType__transRollback)(void *svchp, void *errhp,
        uint32_t flags);
typedef int (*dpiOciFnType__transStart)(void *svchp, void *errhp,
        unsigned int timeout, uint32_t flags);
typedef int (*dpiOciFnType__typeByFullName)(void *env, void *err,
        const void *svc, const char *full_type_name,
        uint32_t full_type_name_length, const char *version_name,
        uint32_t version_name_length, uint16_t pin_duration, int get_option,
        void **tdo);
typedef int (*dpiOciFnType__typeByName)(void *env, void *err, const void *svc,
        const char *schema_name, uint32_t s_length, const char *type_name,
        uint32_t t_length, const char *version_name, uint32_t v_length,
        uint16_t pin_duration, int get_option, void **tdo);


// library handle for dynamically loaded OCI library
static void *dpiOciLibHandle = NULL;

// library names to search
static const char *dpiOciLibNames[] = {
#if defined _WIN32 || defined __CYGWIN__
    "oci.dll",
#elif __APPLE__
    "libclntsh.dylib",
    "libclntsh.dylib.19.1",
    "libclntsh.dylib.18.1",
    "libclntsh.dylib.12.1",
    "libclntsh.dylib.11.1",
    "libclntsh.dylib.20.1",
    "libclntsh.dylib.21.1",
#else
    "libclntsh.so",
    "libclntsh.so.19.1",
    "libclntsh.so.18.1",
    "libclntsh.so.12.1",
    "libclntsh.so.11.1",
    "libclntsh.so.20.1",
    "libclntsh.so.21.1",
#endif
    NULL
};

// all OCI symbols used by ODPI-C
static struct {
    dpiOciFnType__aqDeq fnAqDeq;
    dpiOciFnType__aqDeqArray fnAqDeqArray;
    dpiOciFnType__aqEnq fnAqEnq;
    dpiOciFnType__aqEnqArray fnAqEnqArray;
    dpiOciFnType__arrayDescriptorAlloc fnArrayDescriptorAlloc;
    dpiOciFnType__arrayDescriptorFree fnArrayDescriptorFree;
    dpiOciFnType__attrGet fnAttrGet;
    dpiOciFnType__attrSet fnAttrSet;
    dpiOciFnType__bindByName fnBindByName;
    dpiOciFnType__bindByName2 fnBindByName2;
    dpiOciFnType__bindByPos fnBindByPos;
    dpiOciFnType__bindByPos2 fnBindByPos2;
    dpiOciFnType__bindDynamic fnBindDynamic;
    dpiOciFnType__bindObject fnBindObject;
    dpiOciFnType__break fnBreak;
    dpiOciFnType__clientVersion fnClientVersion;
    dpiOciFnType__collAppend fnCollAppend;
    dpiOciFnType__collAssignElem fnCollAssignElem;
    dpiOciFnType__collGetElem fnCollGetElem;
    dpiOciFnType__collSize fnCollSize;
    dpiOciFnType__collTrim fnCollTrim;
    dpiOciFnType__contextGetValue fnContextGetValue;
    dpiOciFnType__contextSetValue fnContextSetValue;
    dpiOciFnType__dateTimeConstruct fnDateTimeConstruct;
    dpiOciFnType__dateTimeConvert fnDateTimeConvert;
    dpiOciFnType__dateTimeGetDate fnDateTimeGetDate;
    dpiOciFnType__dateTimeGetTime fnDateTimeGetTime;
    dpiOciFnType__dateTimeGetTimeZoneOffset fnDateTimeGetTimeZoneOffset;
    dpiOciFnType__dateTimeIntervalAdd fnDateTimeIntervalAdd;
    dpiOciFnType__dateTimeSubtract fnDateTimeSubtract;
    dpiOciFnType__dbShutdown fnDbShutdown;
    dpiOciFnType__dbStartup fnDbStartup;
    dpiOciFnType__defineByPos fnDefineByPos;
    dpiOciFnType__defineByPos2 fnDefineByPos2;
    dpiOciFnType__defineDynamic fnDefineDynamic;
    dpiOciFnType__defineObject fnDefineObject;
    dpiOciFnType__describeAny fnDescribeAny;
    dpiOciFnType__descriptorAlloc fnDescriptorAlloc;
    dpiOciFnType__descriptorFree fnDescriptorFree;
    dpiOciFnType__envNlsCreate fnEnvNlsCreate;
    dpiOciFnType__errorGet fnErrorGet;
    dpiOciFnType__handleAlloc fnHandleAlloc;
    dpiOciFnType__handleFree fnHandleFree;
    dpiOciFnType__intervalGetDaySecond fnIntervalGetDaySecond;
    dpiOciFnType__intervalGetYearMonth fnIntervalGetYearMonth;
    dpiOciFnType__intervalSetDaySecond fnIntervalSetDaySecond;
    dpiOciFnType__intervalSetYearMonth fnIntervalSetYearMonth;
    dpiOciFnType__jsonDomDocGet fnJsonDomDocGet;
    dpiOciFnType__jsonTextBufferParse fnJsonTextBufferParse;
    dpiOciFnType__lobClose fnLobClose;
    dpiOciFnType__lobCreateTemporary fnLobCreateTemporary;
    dpiOciFnType__lobFileExists fnLobFileExists;
    dpiOciFnType__lobFileGetName fnLobFileGetName;
    dpiOciFnType__lobFileSetName fnLobFileSetName;
    dpiOciFnType__lobFreeTemporary fnLobFreeTemporary;
    dpiOciFnType__lobGetChunkSize fnLobGetChunkSize;
    dpiOciFnType__lobGetLength2 fnLobGetLength2;
    dpiOciFnType__lobIsOpen fnLobIsOpen;
    dpiOciFnType__lobIsTemporary fnLobIsTemporary;
    dpiOciFnType__lobLocatorAssign fnLobLocatorAssign;
    dpiOciFnType__lobOpen fnLobOpen;
    dpiOciFnType__lobRead2 fnLobRead2;
    dpiOciFnType__lobTrim2 fnLobTrim2;
    dpiOciFnType__lobWrite2 fnLobWrite2;
    dpiOciFnType__memoryAlloc fnMemoryAlloc;
    dpiOciFnType__memoryFree fnMemoryFree;
    dpiOciFnType__nlsCharSetConvert fnNlsCharSetConvert;
    dpiOciFnType__nlsCharSetIdToName fnNlsCharSetIdToName;
    dpiOciFnType__nlsCharSetNameToId fnNlsCharSetNameToId;
    dpiOciFnType__nlsEnvironmentVariableGet fnNlsEnvironmentVariableGet;
    dpiOciFnType__nlsNameMap fnNlsNameMap;
    dpiOciFnType__nlsNumericInfoGet fnNlsNumericInfoGet;
    dpiOciFnType__numberFromInt fnNumberFromInt;
    dpiOciFnType__numberFromReal fnNumberFromReal;
    dpiOciFnType__numberToInt fnNumberToInt;
    dpiOciFnType__numberToReal fnNumberToReal;
    dpiOciFnType__objectCopy fnObjectCopy;
    dpiOciFnType__objectFree fnObjectFree;
    dpiOciFnType__objectGetAttr fnObjectGetAttr;
    dpiOciFnType__objectGetInd fnObjectGetInd;
    dpiOciFnType__objectNew fnObjectNew;
    dpiOciFnType__objectPin fnObjectPin;
    dpiOciFnType__objectSetAttr fnObjectSetAttr;
    dpiOciFnType__paramGet fnParamGet;
    dpiOciFnType__passwordChange fnPasswordChange;
    dpiOciFnType__ping fnPing;
    dpiOciFnType__rawAssignBytes fnRawAssignBytes;
    dpiOciFnType__rawPtr fnRawPtr;
    dpiOciFnType__rawResize fnRawResize;
    dpiOciFnType__rawSize fnRawSize;
    dpiOciFnType__rowidToChar fnRowidToChar;
    dpiOciFnType__serverAttach fnServerAttach;
    dpiOciFnType__serverDetach fnServerDetach;
    dpiOciFnType__serverRelease fnServerRelease;
    dpiOciFnType__serverRelease2 fnServerRelease2;
    dpiOciFnType__sessionBegin fnSessionBegin;
    dpiOciFnType__sessionEnd fnSessionEnd;
    dpiOciFnType__sessionGet fnSessionGet;
    dpiOciFnType__sessionPoolCreate fnSessionPoolCreate;
    dpiOciFnType__sessionPoolDestroy fnSessionPoolDestroy;
    dpiOciFnType__sessionRelease fnSessionRelease;
    dpiOciFnType__shardingKeyColumnAdd fnShardingKeyColumnAdd;
    dpiOciFnType__stmtExecute fnStmtExecute;
    dpiOciFnType__sodaBulkInsert fnSodaBulkInsert;
    dpiOciFnType__sodaBulkInsertAndGet fnSodaBulkInsertAndGet;
    dpiOciFnType__sodaBulkInsertAndGetWithOpts fnSodaBulkInsertAndGetWithOpts;
    dpiOciFnType__sodaCollCreateWithMetadata fnSodaCollCreateWithMetadata;
    dpiOciFnType__sodaCollDrop fnSodaCollDrop;
    dpiOciFnType__sodaCollGetNext fnSodaCollGetNext;
    dpiOciFnType__sodaCollList fnSodaCollList;
    dpiOciFnType__sodaCollOpen fnSodaCollOpen;
    dpiOciFnType__sodaCollTruncate fnSodaCollTruncate;
    dpiOciFnType__sodaDataGuideGet fnSodaDataGuideGet;
    dpiOciFnType__sodaDocCount fnSodaDocCount;
    dpiOciFnType__sodaDocGetNext fnSodaDocGetNext;
    dpiOciFnType__sodaFind fnSodaFind;
    dpiOciFnType__sodaFindOne fnSodaFindOne;
    dpiOciFnType__sodaIndexCreate fnSodaIndexCreate;
    dpiOciFnType__sodaIndexDrop fnSodaIndexDrop;
    dpiOciFnType__sodaInsert fnSodaInsert;
    dpiOciFnType__sodaInsertAndGet fnSodaInsertAndGet;
    dpiOciFnType__sodaInsertAndGetWithOpts fnSodaInsertAndGetWithOpts;
    dpiOciFnType__sodaOperKeysSet fnSodaOperKeysSet;
    dpiOciFnType__sodaRemove fnSodaRemove;
    dpiOciFnType__sodaReplOne fnSodaReplOne;
    dpiOciFnType__sodaReplOneAndGet fnSodaReplOneAndGet;
    dpiOciFnType__sodaSave fnSodaSave;
    dpiOciFnType__sodaSaveAndGet fnSodaSaveAndGet;
    dpiOciFnType__sodaSaveAndGetWithOpts fnSodaSaveAndGetWithOpts;
    dpiOciFnType__stmtFetch2 fnStmtFetch2;
    dpiOciFnType__stmtGetBindInfo fnStmtGetBindInfo;
    dpiOciFnType__stmtGetNextResult fnStmtGetNextResult;
    dpiOciFnType__stmtPrepare2 fnStmtPrepare2;
    dpiOciFnType__stmtRelease fnStmtRelease;
    dpiOciFnType__stringAssignText fnStringAssignText;
    dpiOciFnType__stringPtr fnStringPtr;
    dpiOciFnType__stringResize fnStringResize;
    dpiOciFnType__stringSize fnStringSize;
    dpiOciFnType__subscriptionRegister fnSubscriptionRegister;
    dpiOciFnType__subscriptionUnRegister fnSubscriptionUnRegister;
    dpiOciFnType__tableDelete fnTableDelete;
    dpiOciFnType__tableExists fnTableExists;
    dpiOciFnType__tableFirst fnTableFirst;
    dpiOciFnType__tableLast fnTableLast;
    dpiOciFnType__tableNext fnTableNext;
    dpiOciFnType__tablePrev fnTablePrev;
    dpiOciFnType__tableSize fnTableSize;
    dpiOciFnType__threadKeyDestroy fnThreadKeyDestroy;
    dpiOciFnType__threadKeyGet fnThreadKeyGet;
    dpiOciFnType__threadKeyInit fnThreadKeyInit;
    dpiOciFnType__threadKeySet fnThreadKeySet;
    dpiOciFnType__threadProcessInit fnThreadProcessInit;
    dpiOciFnType__transCommit fnTransCommit;
    dpiOciFnType__transDetach fnTransDetach;
    dpiOciFnType__transForget fnTransForget;
    dpiOciFnType__transPrepare fnTransPrepare;
    dpiOciFnType__transRollback fnTransRollback;
    dpiOciFnType__transStart fnTransStart;
    dpiOciFnType__typeByFullName fnTypeByFullName;
    dpiOciFnType__typeByName fnTypeByName;
} dpiOciSymbols;


//-----------------------------------------------------------------------------
// dpiOci__allocateMem() [INTERNAL]
//   Wrapper for OCI allocation of memory, only used when debugging memory
// allocation.
//-----------------------------------------------------------------------------
static void *dpiOci__allocateMem(UNUSED void *unused, size_t size)
{
    void *ptr;

    ptr = malloc(size);
    dpiDebug__print("OCI allocated %u bytes at %p\n", size, ptr);
    return ptr;
}


//-----------------------------------------------------------------------------
// dpiOci__aqDeq() [INTERNAL]
//   Wrapper for OCIAQDeq().
//-----------------------------------------------------------------------------
int dpiOci__aqDeq(dpiConn *conn, const char *queueName, void *options,
        void *msgProps, void *payloadType, void **payload, void **payloadInd,
        void **msgId, dpiError *error)
{
    int status;

    DPI_OCI_LOAD_SYMBOL("OCIAQDeq", dpiOciSymbols.fnAqDeq)
    DPI_OCI_ENSURE_ERROR_HANDLE(error)
    status = (*dpiOciSymbols.fnAqDeq)(conn->handle, error->handle, queueName,
            options, msgProps, payloadType, payload, payloadInd, msgId,
            DPI_OCI_DEFAULT);
    DPI_OCI_CHECK_AND_RETURN(error, status, conn, "dequeue message");
}


//-----------------------------------------------------------------------------
// dpiOci__aqDeqArray() [INTERNAL]
//   Wrapper for OCIAQDeqArray().
//-----------------------------------------------------------------------------
int dpiOci__aqDeqArray(dpiConn *conn, const char *queueName, void *options,
        uint32_t *numIters, void **msgProps, void *payloadType, void **payload,
        void **payloadInd, void **msgId, dpiError *error)
{
    int status;

    DPI_OCI_LOAD_SYMBOL("OCIAQDeqArray", dpiOciSymbols.fnAqDeqArray)
    DPI_OCI_ENSURE_ERROR_HANDLE(error)
    status = (*dpiOciSymbols.fnAqDeqArray)(conn->handle, error->handle,
            queueName, options, numIters, msgProps, payloadType, payload,
            payloadInd, msgId, NULL, NULL, DPI_OCI_DEFAULT);
    DPI_OCI_CHECK_AND_RETURN(error, status, conn, "dequeue messages");
}


//-----------------------------------------------------------------------------
// dpiOci__aqEnq() [INTERNAL]
//   Wrapper for OCIAQEnq().
//-----------------------------------------------------------------------------
int dpiOci__aqEnq(dpiConn *conn, const char *queueName, void *options,
        void *msgProps, void *payloadType, void **payload, void **payloadInd,
        void **msgId, dpiError *error)
{
    int status;

    DPI_OCI_LOAD_SYMBOL("OCIAQEnq", dpiOciSymbols.fnAqEnq)
    DPI_OCI_ENSURE_ERROR_HANDLE(error)
    status = (*dpiOciSymbols.fnAqEnq)(conn->handle, error->handle, queueName,
            options, msgProps, payloadType, payload, payloadInd, msgId,
            DPI_OCI_DEFAULT);
    DPI_OCI_CHECK_AND_RETURN(error, status, conn, "enqueue message");
}


//-----------------------------------------------------------------------------
// dpiOci__aqEnqArray() [INTERNAL]
//   Wrapper for OCIAQEnqArray().
//-----------------------------------------------------------------------------
int dpiOci__aqEnqArray(dpiConn *conn, const char *queueName, void *options,
        uint32_t *numIters, void **msgProps, void *payloadType, void **payload,
        void **payloadInd, void **msgId, dpiError *error)
{
    int status;

    DPI_OCI_LOAD_SYMBOL("OCIAQEnqArray", dpiOciSymbols.fnAqEnqArray)
    DPI_OCI_ENSURE_ERROR_HANDLE(error)
    status = (*dpiOciSymbols.fnAqEnqArray)(conn->handle, error->handle,
            queueName, options, numIters, msgProps, payloadType, payload,
            payloadInd, msgId, NULL, NULL, DPI_OCI_DEFAULT);
    DPI_OCI_CHECK_AND_RETURN(error, status, conn, "enqueue messages");
}


//-----------------------------------------------------------------------------
// dpiOci__arrayDescriptorAlloc() [INTERNAL]
//   Wrapper for OCIArrayDescriptorAlloc().
//-----------------------------------------------------------------------------
int dpiOci__arrayDescriptorAlloc(void *envHandle, void **handle,
        uint32_t handleType, uint32_t arraySize, dpiError *error)
{
    int status;

    DPI_OCI_LOAD_SYMBOL("OCIArrayDescriptorAlloc",
            dpiOciSymbols.fnArrayDescriptorAlloc)
    status = (*dpiOciSymbols.fnArrayDescriptorAlloc)(envHandle, handle,
            handleType, arraySize, 0, NULL);
    DPI_OCI_CHECK_AND_RETURN(error, status, NULL, "allocate descriptors");
}


//-----------------------------------------------------------------------------
// dpiOci__arrayDescriptorFree() [INTERNAL]
//   Wrapper for OCIArrayDescriptorFree().
//-----------------------------------------------------------------------------
int dpiOci__arrayDescriptorFree(void **handle, uint32_t handleType)
{
    dpiError *error = NULL;
    int status;

    DPI_OCI_LOAD_SYMBOL("OCIArrayDescriptorFree",
            dpiOciSymbols.fnArrayDescriptorFree)
    status = (*dpiOciSymbols.fnArrayDescriptorFree)(handle, handleType);
    if (status != DPI_OCI_SUCCESS &&
            dpiDebugLevel & DPI_DEBUG_LEVEL_UNREPORTED_ERRORS)
        dpiDebug__print("free array descriptors %p, handleType %d failed\n",
                handle, handleType);
    return DPI_SUCCESS;
}


//-----------------------------------------------------------------------------
// dpiOci__attrGet() [INTERNAL]
//   Wrapper for OCIAttrGet().
//-----------------------------------------------------------------------------
int dpiOci__attrGet(const void *handle, uint32_t handleType, void *ptr,
        uint32_t *size, uint32_t attribute, const char *action,
        dpiError *error)
{
    int status;

    DPI_OCI_ENSURE_ERROR_HANDLE(error)
    status = (*dpiOciSymbols.fnAttrGet)(handle, handleType, ptr, size,
            attribute, error->handle);
    if (status == DPI_OCI_NO_DATA && size) {
        *size = 0;
        return DPI_SUCCESS;
    } else if (!action) {
        return DPI_SUCCESS;
    }
    DPI_OCI_CHECK_AND_RETURN(error, status, NULL, action);
}


//-----------------------------------------------------------------------------
// dpiOci__attrSet() [INTERNAL]
//   Wrapper for OCIAttrSet().
//-----------------------------------------------------------------------------
int dpiOci__attrSet(void *handle, uint32_t handleType, void *ptr,
        uint32_t size, uint32_t attribute, const char *action, dpiError *error)
{
    int status;

    DPI_OCI_ENSURE_ERROR_HANDLE(error)
    status = (*dpiOciSymbols.fnAttrSet)(handle, handleType, ptr, size,
            attribute, error->handle);
    if (!action)
        return DPI_SUCCESS;
    DPI_OCI_CHECK_AND_RETURN(error, status, NULL, action);
}


//-----------------------------------------------------------------------------
// dpiOci__bindByName() [INTERNAL]
//   Wrapper for OCIBindByName().
//-----------------------------------------------------------------------------
int dpiOci__bindByName(dpiStmt *stmt, void **bindHandle, const char *name,
        int32_t nameLength, int dynamicBind, dpiVar *var, dpiError *error)
{
    int status;

    DPI_OCI_LOAD_SYMBOL("OCIBindByName", dpiOciSymbols.fnBindByName)
    DPI_OCI_ENSURE_ERROR_HANDLE(error)
    status = (*dpiOciSymbols.fnBindByName)(stmt->handle, bindHandle,
            error->handle, name, nameLength,
            (dynamicBind) ? NULL : var->buffer.data.asRaw,
            (var->isDynamic) ? INT_MAX : (int32_t) var->sizeInBytes,
            var->type->oracleType, (dynamicBind) ? NULL :
                    var->buffer.indicator,
            (dynamicBind || var->type->sizeInBytes) ? NULL :
                    var->buffer.actualLength16,
            (dynamicBind) ? NULL : var->buffer.returnCode,
            (var->isArray) ? var->buffer.maxArraySize : 0,
            (var->isArray) ? &var->buffer.actualArraySize : NULL,
            (dynamicBind) ? DPI_OCI_DATA_AT_EXEC : DPI_OCI_DEFAULT);
    DPI_OCI_CHECK_AND_RETURN(error, status, stmt->conn, "bind by name");
}


//-----------------------------------------------------------------------------
// dpiOci__bindByName2() [INTERNAL]
//   Wrapper for OCIBindByName2().
//-----------------------------------------------------------------------------
int dpiOci__bindByName2(dpiStmt *stmt, void **bindHandle, const char *name,
        int32_t nameLength, int dynamicBind, dpiVar *var, dpiError *error)
{
    int status;

    DPI_OCI_LOAD_SYMBOL("OCIBindByName2", dpiOciSymbols.fnBindByName2)
    DPI_OCI_ENSURE_ERROR_HANDLE(error)
    status = (*dpiOciSymbols.fnBindByName2)(stmt->handle, bindHandle,
            error->handle, name, nameLength,
            (dynamicBind) ? NULL : var->buffer.data.asRaw,
            (var->isDynamic) ? INT_MAX : var->sizeInBytes,
            var->type->oracleType, (dynamicBind) ? NULL :
                    var->buffer.indicator,
            (dynamicBind || var->type->sizeInBytes) ? NULL :
                    var->buffer.actualLength32,
            (dynamicBind) ? NULL : var->buffer.returnCode,
            (var->isArray) ? var->buffer.maxArraySize : 0,
            (var->isArray) ? &var->buffer.actualArraySize : NULL,
            (dynamicBind) ? DPI_OCI_DATA_AT_EXEC : DPI_OCI_DEFAULT);
    DPI_OCI_CHECK_AND_RETURN(error, status, stmt->conn, "bind by name");
}


//-----------------------------------------------------------------------------
// dpiOci__bindByPos() [INTERNAL]
//   Wrapper for OCIBindByPos().
//-----------------------------------------------------------------------------
int dpiOci__bindByPos(dpiStmt *stmt, void **bindHandle, uint32_t pos,
        int dynamicBind, dpiVar *var, dpiError *error)
{
    int status;

    DPI_OCI_LOAD_SYMBOL("OCIBindByPos", dpiOciSymbols.fnBindByPos)
    DPI_OCI_ENSURE_ERROR_HANDLE(error)
    status = (*dpiOciSymbols.fnBindByPos)(stmt->handle, bindHandle,
            error->handle, pos, (dynamicBind) ? NULL : var->buffer.data.asRaw,
            (var->isDynamic) ? INT_MAX : (int32_t) var->sizeInBytes,
            var->type->oracleType, (dynamicBind) ? NULL :
                    var->buffer.indicator,
            (dynamicBind || var->type->sizeInBytes) ? NULL :
                    var->buffer.actualLength16,
            (dynamicBind) ? NULL : var->buffer.returnCode,
            (var->isArray) ? var->buffer.maxArraySize : 0,
            (var->isArray) ? &var->buffer.actualArraySize : NULL,
            (dynamicBind) ? DPI_OCI_DATA_AT_EXEC : DPI_OCI_DEFAULT);
    DPI_OCI_CHECK_AND_RETURN(error, status, stmt->conn, "bind by position");
}


//-----------------------------------------------------------------------------
// dpiOci__bindByPos2() [INTERNAL]
//   Wrapper for OCIBindByPos2().
//-----------------------------------------------------------------------------
int dpiOci__bindByPos2(dpiStmt *stmt, void **bindHandle, uint32_t pos,
        int dynamicBind, dpiVar *var, dpiError *error)
{
    int status;

    DPI_OCI_LOAD_SYMBOL("OCIBindByPos2", dpiOciSymbols.fnBindByPos2)
    DPI_OCI_ENSURE_ERROR_HANDLE(error)
    status = (*dpiOciSymbols.fnBindByPos2)(stmt->handle, bindHandle,
            error->handle, pos, (dynamicBind) ? NULL : var->buffer.data.asRaw,
            (var->isDynamic) ? INT_MAX : var->sizeInBytes,
            var->type->oracleType, (dynamicBind) ? NULL :
                    var->buffer.indicator,
            (dynamicBind || var->type->sizeInBytes) ? NULL :
                    var->buffer.actualLength32,
            (dynamicBind) ? NULL : var->buffer.returnCode,
            (var->isArray) ? var->buffer.maxArraySize : 0,
            (var->isArray) ? &var->buffer.actualArraySize : NULL,
            (dynamicBind) ? DPI_OCI_DATA_AT_EXEC : DPI_OCI_DEFAULT);
    DPI_OCI_CHECK_AND_RETURN(error, status, stmt->conn, "bind by position");
}


//-----------------------------------------------------------------------------
// dpiOci__bindDynamic() [INTERNAL]
//   Wrapper for OCIBindDynamic().
//-----------------------------------------------------------------------------
int dpiOci__bindDynamic(dpiVar *var, void *bindHandle, dpiError *error)
{
    int status;

    DPI_OCI_LOAD_SYMBOL("OCIBindDynamic", dpiOciSymbols.fnBindDynamic)
    DPI_OCI_ENSURE_ERROR_HANDLE(error)
    status = (*dpiOciSymbols.fnBindDynamic)(bindHandle, error->handle, var,
            (void*) dpiVar__inBindCallback, var,
            (void*) dpiVar__outBindCallback);
    DPI_OCI_CHECK_AND_RETURN(error, status, var->conn, "bind dynamic");
}


//-----------------------------------------------------------------------------
// dpiOci__bindObject() [INTERNAL]
//   Wrapper for OCIBindObject().
//-----------------------------------------------------------------------------
int dpiOci__bindObject(dpiVar *var, void *bindHandle, dpiError *error)
{
    int status;

    DPI_OCI_LOAD_SYMBOL("OCIBindObject", dpiOciSymbols.fnBindObject)
    DPI_OCI_ENSURE_ERROR_HANDLE(error)
    status = (*dpiOciSymbols.fnBindObject)(bindHandle, error->handle,
            var->objectType->tdo, (void**) var->buffer.data.asRaw, 0,
            var->buffer.objectIndicator, 0);
    DPI_OCI_CHECK_AND_RETURN(error, status, var->conn, "bind object");
}


//-----------------------------------------------------------------------------
// dpiOci__break() [INTERNAL]
//   Wrapper for OCIBreak().
//-----------------------------------------------------------------------------
int dpiOci__break(dpiConn *conn, dpiError *error)
{
    int status;

    DPI_OCI_LOAD_SYMBOL("OCIBreak", dpiOciSymbols.fnBreak)
    DPI_OCI_ENSURE_ERROR_HANDLE(error)
    status = (*dpiOciSymbols.fnBreak)(conn->handle, error->handle);
    DPI_OCI_CHECK_AND_RETURN(error, status, conn, "break execution");
}


//-----------------------------------------------------------------------------
// dpiOci__collAppend() [INTERNAL]
//   Wrapper for OCICollAppend().
//-----------------------------------------------------------------------------
int dpiOci__collAppend(dpiConn *conn, const void *elem, const void *elemInd,
        void *coll, dpiError *error)
{
    int status;

    DPI_OCI_LOAD_SYMBOL("OCICollAppend", dpiOciSymbols.fnCollAppend)
    DPI_OCI_ENSURE_ERROR_HANDLE(error)
    status = (*dpiOciSymbols.fnCollAppend)(conn->env->handle, error->handle,
            elem, elemInd, coll);
    DPI_OCI_CHECK_AND_RETURN(error, status, conn, "append element");
}


//-----------------------------------------------------------------------------
// dpiOci__collAssignElem() [INTERNAL]
//   Wrapper for OCICollAssignElem().
//-----------------------------------------------------------------------------
int dpiOci__collAssignElem(dpiConn *conn, int32_t index, const void *elem,
        const void *elemInd, void *coll, dpiError *error)
{
    int status;

    DPI_OCI_LOAD_SYMBOL("OCICollAssignElem", dpiOciSymbols.fnCollAssignElem)
    DPI_OCI_ENSURE_ERROR_HANDLE(error)
    status = (*dpiOciSymbols.fnCollAssignElem)(conn->env->handle,
            error->handle, index, elem, elemInd, coll);
    DPI_OCI_CHECK_AND_RETURN(error, status, conn, "assign element");
}


//-----------------------------------------------------------------------------
// dpiOci__collGetElem() [INTERNAL]
//   Wrapper for OCICollGetElem().
//-----------------------------------------------------------------------------
int dpiOci__collGetElem(dpiConn *conn, void *coll, int32_t index, int *exists,
        void **elem, void **elemInd, dpiError *error)
{
    int status;

    DPI_OCI_LOAD_SYMBOL("OCICollGetElem", dpiOciSymbols.fnCollGetElem)
    DPI_OCI_ENSURE_ERROR_HANDLE(error)
    status = (*dpiOciSymbols.fnCollGetElem)(conn->env->handle, error->handle,
            coll, index, exists, elem, elemInd);
    DPI_OCI_CHECK_AND_RETURN(error, status, conn, "get element");
}


//-----------------------------------------------------------------------------
// dpiOci__collSize() [INTERNAL]
//   Wrapper for OCICollSize().
//-----------------------------------------------------------------------------
int dpiOci__collSize(dpiConn *conn, void *coll, int32_t *size, dpiError *error)
{
    int status;

    DPI_OCI_LOAD_SYMBOL("OCICollSize", dpiOciSymbols.fnCollSize)
    DPI_OCI_ENSURE_ERROR_HANDLE(error)
    status = (*dpiOciSymbols.fnCollSize)(conn->env->handle, error->handle,
            coll, size);
    DPI_OCI_CHECK_AND_RETURN(error, status, conn, "get size");
}


//-----------------------------------------------------------------------------
// dpiOci__collTrim() [INTERNAL]
//   Wrapper for OCICollTrim().
//-----------------------------------------------------------------------------
int dpiOci__collTrim(dpiConn *conn, uint32_t numToTrim, void *coll,
        dpiError *error)
{
    int status;

    DPI_OCI_LOAD_SYMBOL("OCICollTrim", dpiOciSymbols.fnCollTrim)
    DPI_OCI_ENSURE_ERROR_HANDLE(error)
    status = (*dpiOciSymbols.fnCollTrim)(conn->env->handle, error->handle,
            (int32_t) numToTrim, coll);
    DPI_OCI_CHECK_AND_RETURN(error, status, conn, "trim");
}


//-----------------------------------------------------------------------------
// dpiOci__contextGetValue() [INTERNAL]
//   Wrapper for OCIContextGetValue().
//-----------------------------------------------------------------------------
int dpiOci__contextGetValue(dpiConn *conn, const char *key, uint32_t keyLength,
        void **value, int checkError, dpiError *error)
{
    int status;

    DPI_OCI_LOAD_SYMBOL("OCIContextGetValue", dpiOciSymbols.fnContextGetValue)
    DPI_OCI_ENSURE_ERROR_HANDLE(error)
    status = (*dpiOciSymbols.fnContextGetValue)(conn->sessionHandle,
            error->handle, key, (uint8_t) keyLength, value);
    if (!checkError)
        return DPI_SUCCESS;
    DPI_OCI_CHECK_AND_RETURN(error, status, conn, "get context value");
}


//-----------------------------------------------------------------------------
// dpiOci__contextSetValue() [INTERNAL]
//   Wrapper for OCIContextSetValue().
//-----------------------------------------------------------------------------
int dpiOci__contextSetValue(dpiConn *conn, const char *key, uint32_t keyLength,
        void *value, int checkError, dpiError *error)
{
    int status;

    DPI_OCI_LOAD_SYMBOL("OCIContextSetValue", dpiOciSymbols.fnContextSetValue)
    DPI_OCI_ENSURE_ERROR_HANDLE(error)
    status = (*dpiOciSymbols.fnContextSetValue)(conn->sessionHandle,
            error->handle, DPI_OCI_DURATION_SESSION, key, (uint8_t) keyLength,
            value);
    if (!checkError)
        return DPI_SUCCESS;
    DPI_OCI_CHECK_AND_RETURN(error, status, conn, "set context value");
}


//-----------------------------------------------------------------------------
// dpiOci__dateTimeConstruct() [INTERNAL]
//   Wrapper for OCIDateTimeConstruct().
//-----------------------------------------------------------------------------
int dpiOci__dateTimeConstruct(void *envHandle, void *handle, int16_t year,
        uint8_t month, uint8_t day, uint8_t hour, uint8_t minute,
        uint8_t second, uint32_t fsecond, const char *tz, size_t tzLength,
        dpiError *error)
{
    int status;

    DPI_OCI_LOAD_SYMBOL("OCIDateTimeConstruct",
            dpiOciSymbols.fnDateTimeConstruct)
    DPI_OCI_ENSURE_ERROR_HANDLE(error)
    status = (*dpiOciSymbols.fnDateTimeConstruct)(envHandle, error->handle,
            handle, year, month, day, hour, minute, second, fsecond, tz,
            tzLength);
    DPI_OCI_CHECK_AND_RETURN(error, status, NULL, "construct date");
}


//-----------------------------------------------------------------------------
// dpiOci__dateTimeConvert() [INTERNAL]
//   Wrapper for OCIDateTimeConvert().
//-----------------------------------------------------------------------------
int dpiOci__dateTimeConvert(void *envHandle, void *inDate, void *outDate,
        dpiError *error)
{
    int status;

    DPI_OCI_LOAD_SYMBOL("OCIDateTimeConvert", dpiOciSymbols.fnDateTimeConvert)
    DPI_OCI_ENSURE_ERROR_HANDLE(error)
    status = (*dpiOciSymbols.fnDateTimeConvert)(envHandle, error->handle,
            inDate, outDate);
    DPI_OCI_CHECK_AND_RETURN(error, status, NULL, "convert date");
}


//-----------------------------------------------------------------------------
// dpiOci__dateTimeGetDate() [INTERNAL]
//   Wrapper for OCIDateTimeGetDate().
//-----------------------------------------------------------------------------
int dpiOci__dateTimeGetDate(void *envHandle, void *handle, int16_t *year,
        uint8_t *month, uint8_t *day, dpiError *error)
{
    int status;

    DPI_OCI_LOAD_SYMBOL("OCIDateTimeGetDate", dpiOciSymbols.fnDateTimeGetDate)
    DPI_OCI_ENSURE_ERROR_HANDLE(error)
    status = (*dpiOciSymbols.fnDateTimeGetDate)(envHandle, error->handle,
            handle, year, month, day);
    DPI_OCI_CHECK_AND_RETURN(error, status, NULL, "get date portion");
}


//-----------------------------------------------------------------------------
// dpiOci__dateTimeGetTime() [INTERNAL]
//   Wrapper for OCIDateTimeGetTime().
//-----------------------------------------------------------------------------
int dpiOci__dateTimeGetTime(void *envHandle, void *handle, uint8_t *hour,
        uint8_t *minute, uint8_t *second, uint32_t *fsecond, dpiError *error)
{
    int status;

    DPI_OCI_LOAD_SYMBOL("OCIDateTimeGetTime", dpiOciSymbols.fnDateTimeGetTime)
    DPI_OCI_ENSURE_ERROR_HANDLE(error)
    status = (*dpiOciSymbols.fnDateTimeGetTime)(envHandle, error->handle,
            handle, hour, minute, second, fsecond);
    DPI_OCI_CHECK_AND_RETURN(error, status, NULL, "get time portion");
}


//-----------------------------------------------------------------------------
// dpiOci__dateTimeGetTimeZoneOffset() [INTERNAL]
//   Wrapper for OCIDateTimeGetTimeZoneOffset().
//-----------------------------------------------------------------------------
int dpiOci__dateTimeGetTimeZoneOffset(void *envHandle, void *handle,
        int8_t *tzHourOffset, int8_t *tzMinuteOffset, dpiError *error)
{
    int status;

    DPI_OCI_LOAD_SYMBOL("OCIDateTimeGetTimeZoneOffset",
            dpiOciSymbols.fnDateTimeGetTimeZoneOffset)
    DPI_OCI_ENSURE_ERROR_HANDLE(error)
    status = (*dpiOciSymbols.fnDateTimeGetTimeZoneOffset)(envHandle,
            error->handle, handle, tzHourOffset, tzMinuteOffset);
    DPI_OCI_CHECK_AND_RETURN(error, status, NULL, "get time zone portion");
}


//-----------------------------------------------------------------------------
// dpiOci__dateTimeIntervalAdd() [INTERNAL]
//   Wrapper for OCIDateTimeIntervalAdd().
//-----------------------------------------------------------------------------
int dpiOci__dateTimeIntervalAdd(void *envHandle, void *handle, void *interval,
        void *outHandle, dpiError *error)
{
    int status;

    DPI_OCI_LOAD_SYMBOL("OCIDateTimeIntervalAdd",
            dpiOciSymbols.fnDateTimeIntervalAdd)
    DPI_OCI_ENSURE_ERROR_HANDLE(error)
    status = (*dpiOciSymbols.fnDateTimeIntervalAdd)(envHandle, error->handle,
            handle, interval, outHandle);
    DPI_OCI_CHECK_AND_RETURN(error, status, NULL, "add interval to date");
}


//-----------------------------------------------------------------------------
// dpiOci__dateTimeSubtract() [INTERNAL]
//   Wrapper for OCIDateTimeSubtract().
//-----------------------------------------------------------------------------
int dpiOci__dateTimeSubtract(void *envHandle, void *handle1, void *handle2,
        void *interval, dpiError *error)
{
    int status;

    DPI_OCI_LOAD_SYMBOL("OCIDateTimeSubtract",
            dpiOciSymbols.fnDateTimeSubtract)
    DPI_OCI_ENSURE_ERROR_HANDLE(error)
    status = (*dpiOciSymbols.fnDateTimeSubtract)(envHandle, error->handle,
            handle1, handle2, interval);
    DPI_OCI_CHECK_AND_RETURN(error, status, NULL, "subtract date");
}


//-----------------------------------------------------------------------------
// dpiOci__dbShutdown() [INTERNAL]
//   Wrapper for OCIDBShutdown().
//-----------------------------------------------------------------------------
int dpiOci__dbShutdown(dpiConn *conn, uint32_t mode, dpiError *error)
{
    int status;

    DPI_OCI_LOAD_SYMBOL("OCIDBShutdown", dpiOciSymbols.fnDbShutdown)
    DPI_OCI_ENSURE_ERROR_HANDLE(error)
    status = (*dpiOciSymbols.fnDbShutdown)(conn->handle, error->handle, NULL,
            mode);
    DPI_OCI_CHECK_AND_RETURN(error, status, NULL, "shutdown database");
}


//-----------------------------------------------------------------------------
// dpiOci__dbStartup() [INTERNAL]
//   Wrapper for OCIDBStartup().
//-----------------------------------------------------------------------------
int dpiOci__dbStartup(dpiConn *conn, void *adminHandle, uint32_t mode,
        dpiError *error)
{
    int status;

    DPI_OCI_LOAD_SYMBOL("OCIDBStartup", dpiOciSymbols.fnDbStartup)
    DPI_OCI_ENSURE_ERROR_HANDLE(error)
    status = (*dpiOciSymbols.fnDbStartup)(conn->handle, error->handle,
            adminHandle, DPI_OCI_DEFAULT, mode);
    DPI_OCI_CHECK_AND_RETURN(error, status, NULL, "startup database");
}


//-----------------------------------------------------------------------------
// dpiOci__defineByPos() [INTERNAL]
//   Wrapper for OCIDefineByPos().
//-----------------------------------------------------------------------------
int dpiOci__defineByPos(dpiStmt *stmt, void **defineHandle, uint32_t pos,
        dpiVar *var, dpiError *error)
{
    int status;

    DPI_OCI_LOAD_SYMBOL("OCIDefineByPos", dpiOciSymbols.fnDefineByPos)
    DPI_OCI_ENSURE_ERROR_HANDLE(error)
    status = (*dpiOciSymbols.fnDefineByPos)(stmt->handle, defineHandle,
            error->handle, pos, (var->isDynamic) ? NULL :
                    var->buffer.data.asRaw,
            (var->isDynamic) ? INT_MAX : (int32_t) var->sizeInBytes,
            var->type->oracleType, (var->isDynamic) ? NULL :
                    var->buffer.indicator,
            (var->isDynamic) ? NULL : var->buffer.actualLength16,
            (var->isDynamic) ? NULL : var->buffer.returnCode,
            (var->isDynamic) ? DPI_OCI_DYNAMIC_FETCH : DPI_OCI_DEFAULT);
    DPI_OCI_CHECK_AND_RETURN(error, status, stmt->conn, "define");
}


//-----------------------------------------------------------------------------
// dpiOci__defineByPos2() [INTERNAL]
//   Wrapper for OCIDefineByPos2().
//-----------------------------------------------------------------------------
int dpiOci__defineByPos2(dpiStmt *stmt, void **defineHandle, uint32_t pos,
        dpiVar *var, dpiError *error)
{
    int status;

    DPI_OCI_LOAD_SYMBOL("OCIDefineByPos2", dpiOciSymbols.fnDefineByPos2)
    DPI_OCI_ENSURE_ERROR_HANDLE(error)
    status = (*dpiOciSymbols.fnDefineByPos2)(stmt->handle, defineHandle,
            error->handle, pos, (var->isDynamic) ? NULL :
                    var->buffer.data.asRaw,
            (var->isDynamic) ? INT_MAX : var->sizeInBytes,
            var->type->oracleType, (var->isDynamic) ? NULL :
                    var->buffer.indicator,
            (var->isDynamic) ? NULL : var->buffer.actualLength32,
            (var->isDynamic) ? NULL : var->buffer.returnCode,
            (var->isDynamic) ? DPI_OCI_DYNAMIC_FETCH : DPI_OCI_DEFAULT);
    DPI_OCI_CHECK_AND_RETURN(error, status, stmt->conn, "define");
}


//-----------------------------------------------------------------------------
// dpiOci__defineDynamic() [INTERNAL]
//   Wrapper for OCIDefineDynamic().
//-----------------------------------------------------------------------------
int dpiOci__defineDynamic(dpiVar *var, void *defineHandle, dpiError *error)
{
    int status;

    DPI_OCI_LOAD_SYMBOL("OCIDefineDynamic", dpiOciSymbols.fnDefineDynamic)
    DPI_OCI_ENSURE_ERROR_HANDLE(error)
    status = (*dpiOciSymbols.fnDefineDynamic)(defineHandle, error->handle, var,
            (void*) dpiVar__defineCallback);
    DPI_OCI_CHECK_AND_RETURN(error, status, var->conn, "define dynamic");
}


//-----------------------------------------------------------------------------
// dpiOci__defineObject() [INTERNAL]
//   Wrapper for OCIDefineObject().
//-----------------------------------------------------------------------------
int dpiOci__defineObject(dpiVar *var, void *defineHandle, dpiError *error)
{
    int status;

    DPI_OCI_LOAD_SYMBOL("OCIDefineObject", dpiOciSymbols.fnDefineObject)
    DPI_OCI_ENSURE_ERROR_HANDLE(error)
    status = (*dpiOciSymbols.fnDefineObject)(defineHandle, error->handle,
            var->objectType->tdo, (void**) var->buffer.data.asRaw, 0,
            var->buffer.objectIndicator, 0);
    DPI_OCI_CHECK_AND_RETURN(error, status, var->conn, "define object");
}


//-----------------------------------------------------------------------------
// dpiOci__describeAny() [INTERNAL]
//   Wrapper for OCIDescribeAny().
//-----------------------------------------------------------------------------
int dpiOci__describeAny(dpiConn *conn, void *obj, uint32_t objLength,
        uint8_t objType, void *describeHandle, dpiError *error)
{
    int status;

    DPI_OCI_LOAD_SYMBOL("OCIDescribeAny", dpiOciSymbols.fnDescribeAny)
    DPI_OCI_ENSURE_ERROR_HANDLE(error)
    status = (*dpiOciSymbols.fnDescribeAny)(conn->handle, error->handle, obj,
            objLength, objType, 0, DPI_OCI_PTYPE_TYPE, describeHandle);
    DPI_OCI_CHECK_AND_RETURN(error, status, conn, "describe type");
}


//-----------------------------------------------------------------------------
// dpiOci__descriptorAlloc() [INTERNAL]
//   Wrapper for OCIDescriptorAlloc().
//-----------------------------------------------------------------------------
int dpiOci__descriptorAlloc(void *envHandle, void **handle,
        const uint32_t handleType, const char *action, dpiError *error)
{
    int status;

    DPI_OCI_LOAD_SYMBOL("OCIDescriptorAlloc", dpiOciSymbols.fnDescriptorAlloc)
    status = (*dpiOciSymbols.fnDescriptorAlloc)(envHandle, handle, handleType,
            0, NULL);
    DPI_OCI_CHECK_AND_RETURN(error, status, NULL, action);
}


//-----------------------------------------------------------------------------
// dpiOci__descriptorFree() [INTERNAL]
//   Wrapper for OCIDescriptorFree().
//-----------------------------------------------------------------------------
int dpiOci__descriptorFree(void *handle, uint32_t handleType)
{
    dpiError *error = NULL;
    int status;

    DPI_OCI_LOAD_SYMBOL("OCIDescriptorFree", dpiOciSymbols.fnDescriptorFree)
    status = (*dpiOciSymbols.fnDescriptorFree)(handle, handleType);
    if (status != DPI_OCI_SUCCESS &&
            dpiDebugLevel & DPI_DEBUG_LEVEL_UNREPORTED_ERRORS)
        dpiDebug__print("free descriptor %p, type %d failed\n", handle,
                handleType);
    return DPI_SUCCESS;
}


//-----------------------------------------------------------------------------
// dpiOci__envNlsCreate() [INTERNAL]
//   Wrapper for OCIEnvNlsCreate().
//-----------------------------------------------------------------------------
int dpiOci__envNlsCreate(void **envHandle, uint32_t mode, uint16_t charsetId,
        uint16_t ncharsetId, dpiError *error)
{
    void *mallocFn = NULL, *reallocFn = NULL, *freeFn = NULL;
    int status;

    *envHandle = NULL;
    DPI_OCI_LOAD_SYMBOL("OCIEnvNlsCreate", dpiOciSymbols.fnEnvNlsCreate)
    if (dpiDebugLevel & DPI_DEBUG_LEVEL_MEM) {
        mallocFn = (void*) dpiOci__allocateMem;
        reallocFn = (void*) dpiOci__reallocMem;
        freeFn = (void*) dpiOci__freeMem;
    }
    status = (*dpiOciSymbols.fnEnvNlsCreate)(envHandle, mode, NULL, mallocFn,
            reallocFn, freeFn, 0, NULL, charsetId, ncharsetId);
    if (*envHandle) {
        if (status == DPI_OCI_SUCCESS || status == DPI_OCI_SUCCESS_WITH_INFO)
            return DPI_SUCCESS;
        if (dpiOci__errorGet(*envHandle, DPI_OCI_HTYPE_ENV, charsetId,
                "create env", error) == 0)
            return DPI_FAILURE;
    }
    return dpiError__set(error, "create env", DPI_ERR_CREATE_ENV);
}


//-----------------------------------------------------------------------------
// dpiOci__errorGet() [INTERNAL]
//   Wrapper for OCIErrorGet().
//-----------------------------------------------------------------------------
int dpiOci__errorGet(void *handle, uint32_t handleType, uint16_t charsetId,
        const char *action, dpiError *error)
{
    uint32_t i, numChars, bufferChars;
    uint16_t *utf16chars;
    int status;
    char *ptr;

    DPI_OCI_LOAD_SYMBOL("OCIErrorGet", dpiOciSymbols.fnErrorGet)
    status = (*dpiOciSymbols.fnErrorGet)(handle, 1, NULL, &error->buffer->code,
            error->buffer->message, sizeof(error->buffer->message),
            handleType);
    if (status != DPI_OCI_SUCCESS)
        return dpiError__set(error, action, DPI_ERR_GET_FAILED);
    error->buffer->action = action;

    // determine length of message since OCI does not provide this information;
    // all encodings except UTF-16 can use normal string processing; cannot use
    // type whar_t for processing UTF-16, though, as its size may be 4 on some
    // platforms, not 2; also strip trailing whitespace from error messages
    if (charsetId == DPI_CHARSET_ID_UTF16) {
        numChars = 0;
        utf16chars = (uint16_t*) error->buffer->message;
        bufferChars = sizeof(error->buffer->message) / 2;
        for (i = 0; i < bufferChars; i++) {
            if (utf16chars[i] == 0)
                break;
            if (utf16chars[i] > 127 || !isspace(utf16chars[i]))
                numChars = i + 1;
        }
        error->buffer->messageLength = numChars * 2;
    } else {
        error->buffer->messageLength =
                (uint32_t) strlen(error->buffer->message);
        ptr = error->buffer->message + error->buffer->messageLength - 1;
        while (ptr > error->buffer->message && isspace((uint8_t) *ptr--))
            error->buffer->messageLength--;
    }

    return DPI_SUCCESS;
}


//-----------------------------------------------------------------------------
// dpiOci__freeMem() [INTERNAL]
//   Wrapper for OCI allocation of memory, only used when debugging memory
// allocation.
//-----------------------------------------------------------------------------
static void dpiOci__freeMem(UNUSED void *unused, void *ptr)
{
    char message[40];

    (void) sprintf(message, "OCI freed ptr at %p", ptr);
    free(ptr);
    dpiDebug__print("%s\n", message);
}


//-----------------------------------------------------------------------------
// dpiOci__handleAlloc() [INTERNAL]
//   Wrapper for OCIHandleAlloc().
//-----------------------------------------------------------------------------
int dpiOci__handleAlloc(void *envHandle, void **handle, uint32_t handleType,
        const char *action, dpiError *error)
{
    int status;

    DPI_OCI_LOAD_SYMBOL("OCIHandleAlloc", dpiOciSymbols.fnHandleAlloc)
    status = (*dpiOciSymbols.fnHandleAlloc)(envHandle, handle, handleType, 0,
            NULL);
    if (handleType == DPI_OCI_HTYPE_ERROR && status != DPI_OCI_SUCCESS)
        return dpiError__set(error, action, DPI_ERR_NO_MEMORY);
    DPI_OCI_CHECK_AND_RETURN(error, status, NULL, action);
}


//-----------------------------------------------------------------------------
// dpiOci__handleFree() [INTERNAL]
//   Wrapper for OCIHandleFree().
//-----------------------------------------------------------------------------
int dpiOci__handleFree(void *handle, uint32_t handleType)
{
    dpiError *error = NULL;
    int status;

    DPI_OCI_LOAD_SYMBOL("OCIHandleFree", dpiOciSymbols.fnHandleFree)
    status = (*dpiOciSymbols.fnHandleFree)(handle, handleType);
    if (status != DPI_OCI_SUCCESS &&
            dpiDebugLevel & DPI_DEBUG_LEVEL_UNREPORTED_ERRORS)
        dpiDebug__print("free handle %p, handleType %d failed\n", handle,
                handleType);
    return DPI_SUCCESS;
}


//-----------------------------------------------------------------------------
// dpiOci__intervalGetDaySecond() [INTERNAL]
//   Wrapper for OCIIntervalGetDaySecond().
//-----------------------------------------------------------------------------
int dpiOci__intervalGetDaySecond(void *envHandle, int32_t *day, int32_t *hour,
        int32_t *minute, int32_t *second, int32_t *fsecond,
        const void *interval, dpiError *error)
{
    int status;

    DPI_OCI_LOAD_SYMBOL("OCIIntervalGetDaySecond",
            dpiOciSymbols.fnIntervalGetDaySecond)
    DPI_OCI_ENSURE_ERROR_HANDLE(error)
    status = (*dpiOciSymbols.fnIntervalGetDaySecond)(envHandle,
            error->handle, day, hour, minute, second, fsecond, interval);
    DPI_OCI_CHECK_AND_RETURN(error, status, NULL, "get interval components");
}


//-----------------------------------------------------------------------------
// dpiOci__intervalGetYearMonth() [INTERNAL]
//   Wrapper for OCIIntervalGetYearMonth().
//-----------------------------------------------------------------------------
int dpiOci__intervalGetYearMonth(void *envHandle, int32_t *year,
        int32_t *month, const void *interval, dpiError *error)
{
    int status;

    DPI_OCI_LOAD_SYMBOL("OCIIntervalGetYearMonth",
            dpiOciSymbols.fnIntervalGetYearMonth)
    DPI_OCI_ENSURE_ERROR_HANDLE(error)
    status = (*dpiOciSymbols.fnIntervalGetYearMonth)(envHandle, error->handle,
            year, month, interval);
    DPI_OCI_CHECK_AND_RETURN(error, status, NULL, "get interval components");
}


//-----------------------------------------------------------------------------
// dpiOci__intervalSetDaySecond() [INTERNAL]
//   Wrapper for OCIIntervalSetDaySecond().
//-----------------------------------------------------------------------------
int dpiOci__intervalSetDaySecond(void *envHandle, int32_t day, int32_t hour,
        int32_t minute, int32_t second, int32_t fsecond, void *interval,
        dpiError *error)
{
    int status;

    DPI_OCI_LOAD_SYMBOL("OCIIntervalSetDaySecond",
            dpiOciSymbols.fnIntervalSetDaySecond)
    DPI_OCI_ENSURE_ERROR_HANDLE(error)
    status = (*dpiOciSymbols.fnIntervalSetDaySecond)(envHandle, error->handle,
            day, hour, minute, second, fsecond, interval);
    DPI_OCI_CHECK_AND_RETURN(error, status, NULL, "set interval components");
}


//-----------------------------------------------------------------------------
// dpiOci__intervalSetYearMonth() [INTERNAL]
//   Wrapper for OCIIntervalSetYearMonth().
//-----------------------------------------------------------------------------
int dpiOci__intervalSetYearMonth(void *envHandle, int32_t year, int32_t month,
        void *interval, dpiError *error)
{
    int status;

    DPI_OCI_LOAD_SYMBOL("OCIIntervalSetYearMonth",
            dpiOciSymbols.fnIntervalSetYearMonth)
    DPI_OCI_ENSURE_ERROR_HANDLE(error)
    status = (*dpiOciSymbols.fnIntervalSetYearMonth)(envHandle, error->handle,
            year, month, interval);
    DPI_OCI_CHECK_AND_RETURN(error, status, NULL, "set interval components");
}


//-----------------------------------------------------------------------------
// dpiOci__jsonDomDocGet() [INTERNAL]
//   Wrapper for OCIJsonDomDocGet().
//-----------------------------------------------------------------------------
int dpiOci__jsonDomDocGet(dpiJson *json, dpiJznDomDoc **domDoc,
        dpiError *error)
{
    int status;

    DPI_OCI_LOAD_SYMBOL("OCIJsonDomDocGet", dpiOciSymbols.fnJsonDomDocGet)
    DPI_OCI_ENSURE_ERROR_HANDLE(error)
    status = (*dpiOciSymbols.fnJsonDomDocGet)(json->conn->handle, json->handle,
            domDoc, error->handle, DPI_OCI_DEFAULT);
    DPI_OCI_CHECK_AND_RETURN(error, status, json->conn, "get JSON DOM doc");
}


//-----------------------------------------------------------------------------
// dpiOci__jsonTextBufferParse() [INTERNAL]
//   Wrapper for OCIJsonTextBufferParse().
//-----------------------------------------------------------------------------
int dpiOci__jsonTextBufferParse(dpiJson *json, const char *value,
<<<<<<< HEAD
        uint64_t valueLength, uint32_t flags, dpiError *error)
=======
        uint64_t valueLength, unsigned int flags, dpiError *error)
>>>>>>> 0c96aff0
{
    int status;

    DPI_OCI_LOAD_SYMBOL("OCIJsonTextBufferParse",
            dpiOciSymbols.fnJsonTextBufferParse)
    DPI_OCI_ENSURE_ERROR_HANDLE(error)
    status = (*dpiOciSymbols.fnJsonTextBufferParse)(json->conn->handle,
            json->handle, (void*) value, valueLength,
<<<<<<< HEAD
            (DPI_JZN_ALLOW_SCALAR_DOCUMENTS | flags), DPI_JZN_INPUT_UTF8,
            error->handle, DPI_OCI_DEFAULT);
=======
            (DPI_JZN_ALLOW_SCALAR_DOCUMENTS|flags), 
            DPI_JZN_INPUT_UTF8, error->handle, DPI_OCI_DEFAULT);
>>>>>>> 0c96aff0
    DPI_OCI_CHECK_AND_RETURN(error, status, json->conn, "parse JSON text");
}

#ifdef _WIN32

//-----------------------------------------------------------------------------
// dpiOci__checkDllArchitecture() [INTERNAL]
//   Check the architecture of the specified DLL name and check if it
// matches the expected architecture. If it does not, the load error is
// modified and DPI_SUCCESS is returned; otherwise, DPI_FAILURE is returned.
//-----------------------------------------------------------------------------
static int dpiOci__checkDllArchitecture(dpiOciLoadLibParams *loadParams,
        const char *name, dpiError *error)
{
    const char *errorFormat = "%s is not the correct architecture";
    IMAGE_DOS_HEADER dosHeader;
    IMAGE_NT_HEADERS ntHeaders;
    FILE *fp;

    // check DLL architecture
    fp = fopen(name, "rb");
    if (!fp)
        return DPI_FAILURE;
    fread(&dosHeader, sizeof(dosHeader), 1, fp);
    if (dosHeader.e_magic != IMAGE_DOS_SIGNATURE) {
        fclose(fp);
        return DPI_FAILURE;
    }
    fseek(fp, dosHeader.e_lfanew, SEEK_SET);
    fread(&ntHeaders, sizeof(ntHeaders), 1, fp);
    fclose(fp);
    if (ntHeaders.Signature != IMAGE_NT_SIGNATURE)
        return DPI_FAILURE;

#if defined _M_AMD64
    if (ntHeaders.FileHeader.Machine == IMAGE_FILE_MACHINE_AMD64)
        return DPI_FAILURE;
#elif defined _M_IX86
    if (ntHeaders.FileHeader.Machine == IMAGE_FILE_MACHINE_I386)
        return DPI_FAILURE;
#else
    return DPI_FAILURE;
#endif

    // store a modified error in the error buffer
    if (dpiUtils__ensureBuffer(strlen(errorFormat) + strlen(name) + 1,
            "allocate wrong architecture load error buffer",
            (void**) &loadParams->errorBuffer,
            &loadParams->errorBufferLength, error) < 0)
        return DPI_FAILURE;
    sprintf(loadParams->errorBuffer, errorFormat, name);
    return DPI_SUCCESS;
}


//-----------------------------------------------------------------------------
// dpiOci__findAndCheckDllArchitecture() [INTERNAL]
//   Attempt to find the specified DLL name using the standard search path and
// if the DLL can be found but is of the wrong architecture, include the full
// name of the DLL in the load error. Return DPI_SUCCESS if such a DLL was
// found and was of the wrong architecture (in which case the load error has
// been set); otherwise, return DPI_FAILURE so that the normal load error can
// be determined.
//-----------------------------------------------------------------------------
static int dpiOci__findAndCheckDllArchitecture(dpiOciLoadLibParams *loadParams,
        const char *name, dpiError *error)
{
    DWORD bufferLength;
    char *temp, *path;
    size_t length;
    int status;

    // if the name of the DLL is an absolute path, check it directly
    temp = strchr(name, '\\');
    if (temp)
        return dpiOci__checkDllArchitecture(loadParams, name, error);

    // check current directory
    bufferLength = GetCurrentDirectory(0, NULL);
    if (bufferLength == 0)
        return DPI_FAILURE;
    if (dpiUtils__ensureBuffer(strlen(name) + 1 + bufferLength,
            "allocate load params name buffer (current dir)",
            (void**) &loadParams->nameBuffer,
            &loadParams->nameBufferLength, error) < 0)
        return DPI_FAILURE;
    if (GetCurrentDirectory(bufferLength, loadParams->nameBuffer) == 0)
        return DPI_FAILURE;
    temp = loadParams->nameBuffer + strlen(loadParams->nameBuffer);
    *temp++ = '\\';
    strcpy(temp, name);
    status = dpiOci__checkDllArchitecture(loadParams, loadParams->nameBuffer,
            error);

    // search PATH
    path = getenv("PATH");
    if (path) {
        while (status < 0) {
            temp = strchr(path, ';');
            if (temp) {
                length = temp - path;
            } else {
                length = strlen(path);
            }
            if (dpiUtils__ensureBuffer(strlen(name) + length + 2,
                    "allocate load params name buffer (PATH)",
                    (void**) &loadParams->nameBuffer,
                    &loadParams->nameBufferLength, error) < 0)
                return DPI_FAILURE;
            (void) sprintf(loadParams->nameBuffer, "%.*s\\%s", (int) length,
                    path, name);
            status = dpiOci__checkDllArchitecture(loadParams,
                    loadParams->nameBuffer, error);
            if (!temp)
                break;
            path = temp + 1;
        }
    }

    return status;
}


//-----------------------------------------------------------------------------
// dpiOci__loadLibWithName() [INTERNAL]
//   Platform specific method of loading the library with a specific name.
// Load errors are stored in the temporary load error buffer and do not cause
// the function to fail; other errors (such as memory allocation errors) will
// result in failure.
//-----------------------------------------------------------------------------
static int dpiOci__loadLibWithName(dpiOciLoadLibParams *loadParams,
        const char *name, dpiError *error)
{
    DWORD errorNum;

    // attempt to load the library
    loadParams->handle = LoadLibrary(name);
    if (loadParams->handle)
        return DPI_SUCCESS;

    // if DLL is of the wrong architecture, attempt to locate the DLL that was
    // loaded and use that information if it can be found
    errorNum = GetLastError();
    if (errorNum == ERROR_BAD_EXE_FORMAT &&
            dpiOci__findAndCheckDllArchitecture(loadParams, name, error) == 0)
        return DPI_SUCCESS;

    // otherwise, attempt to get the error message
    return dpiUtils__getWindowsError(errorNum, &loadParams->errorBuffer,
            &loadParams->errorBufferLength, error);
}


//-----------------------------------------------------------------------------
// dpiOci__loadLibInModuleDir() [INTERNAL]
//   Attempts to load the library from the directory in which the ODPI-C module
// (or its containing module) is located. This is platform specific.
//-----------------------------------------------------------------------------
static int dpiOci__loadLibInModuleDir(dpiOciLoadLibParams *loadParams,
        dpiError *error)
{
    HMODULE module = NULL;
    DWORD result = 0;
    char *temp;

    // attempt to get the module handle from a known function pointer
    if (GetModuleHandleEx(GET_MODULE_HANDLE_EX_FLAG_FROM_ADDRESS,
            (LPCSTR) dpiContext_createWithParams, &module) == 0)
        return DPI_FAILURE;

    // attempt to get the module name from the module; the size of the buffer
    // is increased as needed as there is no other known way to acquire the
    // full name (MAX_PATH is no longer the maximum path length)
    if (dpiUtils__ensureBuffer(MAX_PATH, "allocate module name",
            (void**) &loadParams->moduleNameBuffer,
            &loadParams->moduleNameBufferLength, error) < 0) {
        FreeLibrary(module);
        return DPI_FAILURE;
    }
    while (1) {
        result = GetModuleFileName(module, loadParams->moduleNameBuffer,
                loadParams->moduleNameBufferLength);
        if (result < (DWORD) loadParams->moduleNameBufferLength)
            break;
        if (dpiUtils__ensureBuffer(loadParams->moduleNameBufferLength * 2,
                "allocate module name", (void**) &loadParams->moduleNameBuffer,
                &loadParams->moduleNameBufferLength, error) < 0) {
            FreeLibrary(module);
            return DPI_FAILURE;
        }
    }
    FreeLibrary(module);
    if (result == 0)
        return DPI_FAILURE;
    if (dpiDebugLevel & DPI_DEBUG_LEVEL_LOAD_LIB)
        dpiDebug__print("module name is %s\n", loadParams->moduleNameBuffer);

    // use the module name to determine the directory and attempt to load the
    // Oracle client libraries from there
    temp = strrchr(loadParams->moduleNameBuffer, '\\');
    if (temp) {
        *temp = '\0';
        return dpiOci__loadLibWithDir(loadParams, loadParams->moduleNameBuffer,
                strlen(loadParams->moduleNameBuffer), 0, error);
    }

    return DPI_FAILURE;
}


// for platforms other than Windows
#else


//-----------------------------------------------------------------------------
// dpiOci__loadLibInModuleDir() [INTERNAL]
//   Attempts to load the library from the directory in which the ODPI-C module
// (or its containing module) is located. This is platform specific.
//-----------------------------------------------------------------------------
static int dpiOci__loadLibInModuleDir(dpiOciLoadLibParams *loadParams,
        dpiError *error)
{
#ifndef _AIX
    char *dirName;
    Dl_info info;

    if (dladdr(dpiContext_createWithParams, &info) != 0) {
        if (dpiDebugLevel & DPI_DEBUG_LEVEL_LOAD_LIB)
            dpiDebug__print("module name is %s\n", info.dli_fname);
        dirName = strrchr(info.dli_fname, '/');
        if (dirName)
            return dpiOci__loadLibWithDir(loadParams, info.dli_fname,
                    (size_t) (dirName - info.dli_fname), 0, error);
    }
#endif

    return DPI_FAILURE;
}


//-----------------------------------------------------------------------------
// dpiOci__loadLibWithName() [INTERNAL]
//   Platform specific method of loading the library with a specific name.
// Load errors are stored in the temporary load error buffer and do not cause
// the function to fail; other errors (such as memory allocation errors) will
// result in failure.
//-----------------------------------------------------------------------------
static int dpiOci__loadLibWithName(dpiOciLoadLibParams *loadParams,
        const char *libName, dpiError *error)
{
    char *osError;

    loadParams->handle = dlopen(libName, RTLD_LAZY);
    if (!loadParams->handle) {
        osError = dlerror();
        if (dpiUtils__ensureBuffer(strlen(osError) + 1,
                "allocate load error buffer",
                (void**) &loadParams->errorBuffer,
                &loadParams->errorBufferLength, error) < 0)
            return DPI_FAILURE;
        strcpy(loadParams->errorBuffer, osError);
    }

    return DPI_SUCCESS;
}


//-----------------------------------------------------------------------------
// dpiOci__loadLibWithOracleHome() [INTERNAL]
//   Attempts to load the library from the lib subdirectory of an Oracle home
// pointed to by the environemnt variable ORACLE_HOME.
//-----------------------------------------------------------------------------
static int dpiOci__loadLibWithOracleHome(dpiOciLoadLibParams *loadParams,
        dpiError *error)
{
    char *oracleHome, *oracleHomeLibDir;
    size_t oracleHomeLength;
    int status;

    // check environment variable; if not set, attempt cannot proceed
    oracleHome = getenv("ORACLE_HOME");
    if (!oracleHome)
        return DPI_FAILURE;

    // a zero-length directory is ignored
    oracleHomeLength = strlen(oracleHome);
    if (oracleHomeLength == 0)
        return DPI_FAILURE;

    // craft directory to search
    if (dpiUtils__allocateMemory(1, oracleHomeLength + 5, 0,
            "allocate ORACLE_HOME dir name", (void**) &oracleHomeLibDir,
            error) < 0)
        return DPI_FAILURE;
    (void) sprintf(oracleHomeLibDir, "%s/lib", oracleHome);

    // perform search
    status = dpiOci__loadLibWithDir(loadParams, oracleHomeLibDir,
           strlen(oracleHomeLibDir), 0, error);
    dpiUtils__freeMemory(oracleHomeLibDir);
    return status;
}

#endif


//-----------------------------------------------------------------------------
// dpiOci__loadLibWithDir() [INTERNAL]
//   Helper function for loading the OCI library. If a directory is specified,
// that directory is searched; otherwise, an unqualfied search is performed
// using the normal OS library loading rules.
//-----------------------------------------------------------------------------
static int dpiOci__loadLibWithDir(dpiOciLoadLibParams *loadParams,
        const char *dirName, size_t dirNameLength, int scanAllNames,
        dpiError *error)
{
    const char *searchName;
    size_t nameLength;
    int i;

    // report attempt with directory, if applicable
    if (dirName && dpiDebugLevel & DPI_DEBUG_LEVEL_LOAD_LIB)
        dpiDebug__print("load in dir %.*s\n", (int) dirNameLength, dirName);

    // iterate over all possible options
    for (i = 0; dpiOciLibNames[i]; i++) {

        // determine name to search
        if (!dirName) {
            searchName = dpiOciLibNames[i];
        } else {
            nameLength = strlen(dpiOciLibNames[i]) + dirNameLength + 2;
            if (dpiUtils__ensureBuffer(nameLength, "allocate name buffer",
                    (void**) &loadParams->nameBuffer,
                    &loadParams->nameBufferLength, error) < 0)
                return DPI_FAILURE;
            (void) sprintf(loadParams->nameBuffer, "%.*s/%s",
                    (int) dirNameLength, dirName, dpiOciLibNames[i]);
            searchName = loadParams->nameBuffer;
        }

        // attempt to load the library using the calculated name; failure here
        // implies something other than a load failure and this error is
        // reported immediately
        if (dpiDebugLevel & DPI_DEBUG_LEVEL_LOAD_LIB)
            dpiDebug__print("load with name %s\n", searchName);
        if (dpiOci__loadLibWithName(loadParams, searchName, error) < 0)
            return DPI_FAILURE;

        // success is also reported immediately
        if (loadParams->handle) {
            if (dpiDebugLevel & DPI_DEBUG_LEVEL_LOAD_LIB)
                dpiDebug__print("load by OS successful\n");
            return DPI_SUCCESS;
        }

        // load failed; store the first failure that occurs which will be
        // reported if no successful loads were made and no other errors took
        // place
        if (dpiDebugLevel & DPI_DEBUG_LEVEL_LOAD_LIB)
            dpiDebug__print("load by OS failure: %s\n",
                    loadParams->errorBuffer);
        if (i == 0) {
            if (dpiUtils__ensureBuffer(loadParams->errorBufferLength,
                    "allocate load error buffer",
                    (void**) &loadParams->loadError,
                    &loadParams->loadErrorLength, error) < 0)
                return DPI_FAILURE;
            strcpy(loadParams->loadError, loadParams->errorBuffer);
            if (!scanAllNames)
                break;
        }

    }

    // no attempts were successful
    return DPI_FAILURE;
}


//-----------------------------------------------------------------------------
// dpiOci__loadLib() [INTERNAL]
//   Load the OCI library.
//-----------------------------------------------------------------------------
int dpiOci__loadLib(dpiContextCreateParams *params,
        dpiVersionInfo *clientVersionInfo, dpiError *error)
{
    static const char *envNamesToCheck[] = {
        "ORACLE_HOME",
        "ORA_TZFILE",
        "TNS_ADMIN",
#ifdef _WIN32
        "PATH",
#else
        "LD_LIBRARY_PATH",
        "DYLD_LIBRARY_PATH",
        "LIBPATH",
        "SHLIB_PATH",
#endif
        NULL
    };
    dpiOciLoadLibParams loadLibParams;
    const char *temp;
    int status, i;

    // log the directory parameter values and any environment variables that
    // have an impact on loading the library
    if (dpiDebugLevel & DPI_DEBUG_LEVEL_LOAD_LIB) {

        // first log directory parameter values
        dpiDebug__print("Context Parameters:\n");
        if (params->oracleClientLibDir)
            dpiDebug__print("    Oracle Client Lib Dir: %s\n",
                    params->oracleClientLibDir);
        if (params->oracleClientConfigDir)
            dpiDebug__print("    Oracle Client Config Dir: %s\n",
                    params->oracleClientConfigDir);

        // now log environment variable values
        dpiDebug__print("Environment Variables:\n");
        for (i = 0; envNamesToCheck[i]; i++) {
            temp = getenv(envNamesToCheck[i]);
            if (temp)
                dpiDebug__print("    %s => \"%s\"\n", envNamesToCheck[i],
                        temp);
        }

    }

    // if a config directory was specified in the create params, set the
    // TNS_ADMIN environment variable
    if (params->oracleClientConfigDir) {
#ifdef _WIN32
        if (!SetEnvironmentVariable("TNS_ADMIN",
                    params->oracleClientConfigDir)) {
#else
        if (setenv("TNS_ADMIN", params->oracleClientConfigDir, 1) != 0) {
#endif
            return dpiError__setFromOS(error,
                    "set TNS_ADMIN environment variable");
        }
    }

    // initialize loading parameters; these are used to provide space for
    // loading errors and the names that are being searched; memory is
    // allocated dynamically in order to avoid potential issues with long paths
    // on some platforms
    memset(&loadLibParams, 0, sizeof(loadLibParams));

    // if a lib directory was specified in the create params, look for the OCI
    // library in that location only
    if (params->oracleClientLibDir) {
        if (dpiDebugLevel & DPI_DEBUG_LEVEL_LOAD_LIB)
            dpiDebug__print("load in parameter directory\n");
        status = dpiOci__loadLibWithDir(&loadLibParams,
                params->oracleClientLibDir, strlen(params->oracleClientLibDir),
                1, error);

    // otherwise, use the normal loading mechanism
    } else {

        // first try the directory in which the ODPI-C library itself is found
        if (dpiDebugLevel & DPI_DEBUG_LEVEL_LOAD_LIB)
            dpiDebug__print("check module directory\n");
        status = dpiOci__loadLibInModuleDir(&loadLibParams, error);

        // if that fails, try the default OS library loading mechanism
        if (status < 0) {
            if (dpiDebugLevel & DPI_DEBUG_LEVEL_LOAD_LIB)
                dpiDebug__print("load with OS search heuristics\n");
            status = dpiOci__loadLibWithDir(&loadLibParams, NULL, 0, 1, error);
        }

#ifndef _WIN32
        // if that fails, on platforms other than Windows, attempt to load
        // from $ORACLE_HOME/lib
        if (status < 0) {
            if (dpiDebugLevel & DPI_DEBUG_LEVEL_LOAD_LIB)
                dpiDebug__print("check ORACLE_HOME\n");
            status = dpiOci__loadLibWithOracleHome(&loadLibParams, error);
        }
#endif

    }

    // if no attempts succeeded and no other error was reported, craft the
    // error message that will be returned
    if (status < 0 && (int) error->buffer->errorNum == 0) {
        const char *bits = (sizeof(void*) == 8) ? "64" : "32";
        dpiError__set(error, "load library", DPI_ERR_LOAD_LIBRARY,
                bits, loadLibParams.loadError, params->loadErrorUrl);
    }

    // free any memory that was allocated
    if (loadLibParams.nameBuffer)
        dpiUtils__freeMemory(loadLibParams.nameBuffer);
    if (loadLibParams.moduleNameBuffer)
        dpiUtils__freeMemory(loadLibParams.moduleNameBuffer);
    if (loadLibParams.loadError)
        dpiUtils__freeMemory(loadLibParams.loadError);
    if (loadLibParams.errorBuffer)
        dpiUtils__freeMemory(loadLibParams.errorBuffer);

    // if no attempts, succeeded, return an error
    if (status < 0)
        return DPI_FAILURE;

    // validate library
    dpiOciLibHandle = loadLibParams.handle;
    if (dpiOci__loadLibValidate(clientVersionInfo, error) < 0) {
#ifdef _WIN32
        FreeLibrary(dpiOciLibHandle);
#else
        dlclose(dpiOciLibHandle);
#endif
        dpiOciLibHandle = NULL;
        memset(&dpiOciSymbols, 0, sizeof(dpiOciSymbols));
        return DPI_FAILURE;
    }

    return DPI_SUCCESS;
}


//-----------------------------------------------------------------------------
// dpiOci__loadLibValidate() [INTERNAL]
//   Validate the OCI library after loading.
//-----------------------------------------------------------------------------
static int dpiOci__loadLibValidate(dpiVersionInfo *clientVersionInfo,
        dpiError *error)
{
    if (dpiDebugLevel & DPI_DEBUG_LEVEL_LOAD_LIB)
        dpiDebug__print("validating loaded library\n");

    // determine the OCI client version information
    if (dpiOci__loadSymbol("OCIClientVersion",
            (void**) &dpiOciSymbols.fnClientVersion, NULL) < 0)
        return dpiError__set(error, "load symbol OCIClientVersion",
                DPI_ERR_ORACLE_CLIENT_UNSUPPORTED);
    memset(clientVersionInfo, 0, sizeof(*clientVersionInfo));
    (*dpiOciSymbols.fnClientVersion)(&clientVersionInfo->versionNum,
            &clientVersionInfo->releaseNum,
            &clientVersionInfo->updateNum,
            &clientVersionInfo->portReleaseNum,
            &clientVersionInfo->portUpdateNum);
    if (clientVersionInfo->versionNum == 0)
        return dpiError__set(error, "get OCI client version",
                DPI_ERR_ORACLE_CLIENT_UNSUPPORTED);
    clientVersionInfo->fullVersionNum = (uint32_t)
            DPI_ORACLE_VERSION_TO_NUMBER(clientVersionInfo->versionNum,
                    clientVersionInfo->releaseNum,
                    clientVersionInfo->updateNum,
                    clientVersionInfo->portReleaseNum,
                    clientVersionInfo->portUpdateNum);

    // OCI version must be a minimum of 11.2
    if (dpiUtils__checkClientVersion(clientVersionInfo, 11, 2, error) < 0)
        return DPI_FAILURE;

    // initialize threading capability in the OCI library
    // this must be run prior to any other OCI threading calls
    DPI_OCI_LOAD_SYMBOL("OCIThreadProcessInit",
            dpiOciSymbols.fnThreadProcessInit)
    (*dpiOciSymbols.fnThreadProcessInit)();

    // load symbols for key functions which are called many times
    // this list should be kept as small as possible in order to avoid
    // overhead in looking up symbols at startup
    DPI_OCI_LOAD_SYMBOL("OCIAttrGet", dpiOciSymbols.fnAttrGet)
    DPI_OCI_LOAD_SYMBOL("OCIAttrSet", dpiOciSymbols.fnAttrSet)
    DPI_OCI_LOAD_SYMBOL("OCIThreadKeyGet", dpiOciSymbols.fnThreadKeyGet)

    return DPI_SUCCESS;
}


//-----------------------------------------------------------------------------
// dpiOci__loadSymbol() [INTERNAL]
//   Return the symbol for the function that is to be called. The symbol table
// is first consulted. If the symbol is not found there, it is looked up and
// then stored there so the next invocation does not have to perform the
// lookup.
//-----------------------------------------------------------------------------
static int dpiOci__loadSymbol(const char *symbolName, void **symbol,
        dpiError *error)
{
#ifdef _WIN32
    *symbol = GetProcAddress(dpiOciLibHandle, symbolName);
#else
    *symbol = dlsym(dpiOciLibHandle, symbolName);
#endif
    if (!*symbol)
        return dpiError__set(error, "get symbol", DPI_ERR_LOAD_SYMBOL,
                symbolName);

    return DPI_SUCCESS;
}


//-----------------------------------------------------------------------------
// dpiOci__lobClose() [INTERNAL]
//   Wrapper for OCILobClose().
//-----------------------------------------------------------------------------
int dpiOci__lobClose(dpiLob *lob, dpiError *error)
{
    int status;

    DPI_OCI_LOAD_SYMBOL("OCILobClose", dpiOciSymbols.fnLobClose)
    DPI_OCI_ENSURE_ERROR_HANDLE(error)
    status = (*dpiOciSymbols.fnLobClose)(lob->conn->handle, error->handle,
            lob->locator);
    DPI_OCI_CHECK_AND_RETURN(error, status, lob->conn, "close LOB");
}


//-----------------------------------------------------------------------------
// dpiOci__lobCreateTemporary() [INTERNAL]
//   Wrapper for OCILobCreateTemporary().
//-----------------------------------------------------------------------------
int dpiOci__lobCreateTemporary(dpiLob *lob, dpiError *error)
{
    uint8_t lobType;
    int status;

    DPI_OCI_LOAD_SYMBOL("OCILobCreateTemporary",
            dpiOciSymbols.fnLobCreateTemporary)
    DPI_OCI_ENSURE_ERROR_HANDLE(error)
    if (lob->type->oracleTypeNum == DPI_ORACLE_TYPE_BLOB)
        lobType = DPI_OCI_TEMP_BLOB;
    else lobType = DPI_OCI_TEMP_CLOB;
    status = (*dpiOciSymbols.fnLobCreateTemporary)(lob->conn->handle,
            error->handle, lob->locator, DPI_OCI_DEFAULT,
            lob->type->charsetForm, lobType, 1, DPI_OCI_DURATION_SESSION);
    DPI_OCI_CHECK_AND_RETURN(error, status, lob->conn, "create temporary LOB");
}


//-----------------------------------------------------------------------------
// dpiOci__lobFileExists() [INTERNAL]
//   Wrapper for OCILobFileExists().
//-----------------------------------------------------------------------------
int dpiOci__lobFileExists(dpiLob *lob, int *exists, dpiError *error)
{
    int status;

    DPI_OCI_LOAD_SYMBOL("OCILobFileExists", dpiOciSymbols.fnLobFileExists)
    DPI_OCI_ENSURE_ERROR_HANDLE(error)
    status = (*dpiOciSymbols.fnLobFileExists)(lob->conn->handle, error->handle,
            lob->locator, exists);
    DPI_OCI_CHECK_AND_RETURN(error, status, lob->conn, "get file exists");
}


//-----------------------------------------------------------------------------
// dpiOci__lobFileGetName() [INTERNAL]
//   Wrapper for OCILobFileGetName().
//-----------------------------------------------------------------------------
int dpiOci__lobFileGetName(dpiLob *lob, char *dirAlias,
        uint16_t *dirAliasLength, char *name, uint16_t *nameLength,
        dpiError *error)
{
    int status;

    DPI_OCI_LOAD_SYMBOL("OCILobFileGetName", dpiOciSymbols.fnLobFileGetName)
    DPI_OCI_ENSURE_ERROR_HANDLE(error)
    status = (*dpiOciSymbols.fnLobFileGetName)(lob->env->handle, error->handle,
            lob->locator, dirAlias, dirAliasLength, name, nameLength);
    DPI_OCI_CHECK_AND_RETURN(error, status, lob->conn, "get LOB file name");
}


//-----------------------------------------------------------------------------
// dpiOci__lobFileSetName() [INTERNAL]
//   Wrapper for OCILobFileSetName().
//-----------------------------------------------------------------------------
int dpiOci__lobFileSetName(dpiLob *lob, const char *dirAlias,
        uint16_t dirAliasLength, const char *name, uint16_t nameLength,
        dpiError *error)
{
    int status;

    DPI_OCI_LOAD_SYMBOL("OCILobFileSetName", dpiOciSymbols.fnLobFileSetName)
    DPI_OCI_ENSURE_ERROR_HANDLE(error)
    status = (*dpiOciSymbols.fnLobFileSetName)(lob->env->handle, error->handle,
            &lob->locator, dirAlias, dirAliasLength, name, nameLength);
    DPI_OCI_CHECK_AND_RETURN(error, status, lob->conn, "set LOB file name");
}


//-----------------------------------------------------------------------------
// dpiOci__lobFreeTemporary() [INTERNAL]
//   Wrapper for OCILobFreeTemporary().
//-----------------------------------------------------------------------------
int dpiOci__lobFreeTemporary(dpiConn *conn, void *lobLocator, int checkError,
        dpiError *error)
{
    int status;

    DPI_OCI_LOAD_SYMBOL("OCILobFreeTemporary",
            dpiOciSymbols.fnLobFreeTemporary)
    DPI_OCI_ENSURE_ERROR_HANDLE(error)
    status = (*dpiOciSymbols.fnLobFreeTemporary)(conn->handle,
            error->handle, lobLocator);
    if (!checkError)
        return DPI_SUCCESS;
    DPI_OCI_CHECK_AND_RETURN(error, status, conn, "free temporary LOB");
}


//-----------------------------------------------------------------------------
// dpiOci__lobGetChunkSize() [INTERNAL]
//   Wrapper for OCILobGetChunkSize().
//-----------------------------------------------------------------------------
int dpiOci__lobGetChunkSize(dpiLob *lob, uint32_t *size, dpiError *error)
{
    int status;

    DPI_OCI_LOAD_SYMBOL("OCILobGetChunkSize", dpiOciSymbols.fnLobGetChunkSize)
    DPI_OCI_ENSURE_ERROR_HANDLE(error)
    status = (*dpiOciSymbols.fnLobGetChunkSize)(lob->conn->handle,
            error->handle, lob->locator, size);
    DPI_OCI_CHECK_AND_RETURN(error, status, lob->conn, "get chunk size");
}


//-----------------------------------------------------------------------------
// dpiOci__lobGetLength2() [INTERNAL]
//   Wrapper for OCILobGetLength2().
//-----------------------------------------------------------------------------
int dpiOci__lobGetLength2(dpiLob *lob, uint64_t *size, dpiError *error)
{
    int status;

    DPI_OCI_LOAD_SYMBOL("OCILobGetLength2", dpiOciSymbols.fnLobGetLength2)
    DPI_OCI_ENSURE_ERROR_HANDLE(error)
    status = (*dpiOciSymbols.fnLobGetLength2)(lob->conn->handle, error->handle,
            lob->locator, size);
    DPI_OCI_CHECK_AND_RETURN(error, status, lob->conn, "get length");
}


//-----------------------------------------------------------------------------
// dpiOci__lobIsOpen() [INTERNAL]
//   Wrapper for OCILobIsOpen().
//-----------------------------------------------------------------------------
int dpiOci__lobIsOpen(dpiLob *lob, int *isOpen, dpiError *error)
{
    int status;

    DPI_OCI_LOAD_SYMBOL("OCILobIsOpen", dpiOciSymbols.fnLobIsOpen)
    DPI_OCI_ENSURE_ERROR_HANDLE(error)
    status = (*dpiOciSymbols.fnLobIsOpen)(lob->conn->handle, error->handle,
            lob->locator, isOpen);
    DPI_OCI_CHECK_AND_RETURN(error, status, lob->conn, "check is open");
}


//-----------------------------------------------------------------------------
// dpiOci__lobIsTemporary() [INTERNAL]
//   Wrapper for OCILobIsTemporary().
//-----------------------------------------------------------------------------
int dpiOci__lobIsTemporary(dpiLob *lob, int *isTemporary, int checkError,
        dpiError *error)
{
    int status;

    *isTemporary = 0;
    DPI_OCI_LOAD_SYMBOL("OCILobIsTemporary", dpiOciSymbols.fnLobIsTemporary)
    DPI_OCI_ENSURE_ERROR_HANDLE(error)
    status = (*dpiOciSymbols.fnLobIsTemporary)(lob->env->handle, error->handle,
            lob->locator, isTemporary);
    if (!checkError)
        return DPI_SUCCESS;
    DPI_OCI_CHECK_AND_RETURN(error, status, lob->conn, "check is temporary");
}


//-----------------------------------------------------------------------------
// dpiOci__lobLocatorAssign() [INTERNAL]
//   Wrapper for OCILobLocatorAssign().
//-----------------------------------------------------------------------------
int dpiOci__lobLocatorAssign(dpiLob *lob, void **copiedHandle, dpiError *error)
{
    int status;

    DPI_OCI_LOAD_SYMBOL("OCILobLocatorAssign",
            dpiOciSymbols.fnLobLocatorAssign)
    DPI_OCI_ENSURE_ERROR_HANDLE(error)
    status = (*dpiOciSymbols.fnLobLocatorAssign)(lob->conn->handle,
            error->handle, lob->locator, copiedHandle);
    DPI_OCI_CHECK_AND_RETURN(error, status, lob->conn, "assign locator");
}


//-----------------------------------------------------------------------------
// dpiOci__lobOpen() [INTERNAL]
//   Wrapper for OCILobOpen().
//-----------------------------------------------------------------------------
int dpiOci__lobOpen(dpiLob *lob, dpiError *error)
{
    uint8_t mode;
    int status;

    DPI_OCI_LOAD_SYMBOL("OCILobOpen", dpiOciSymbols.fnLobOpen)
    DPI_OCI_ENSURE_ERROR_HANDLE(error)
    mode = (lob->type->oracleTypeNum == DPI_ORACLE_TYPE_BFILE) ?
            DPI_OCI_LOB_READONLY : DPI_OCI_LOB_READWRITE;
    status = (*dpiOciSymbols.fnLobOpen)(lob->conn->handle, error->handle,
            lob->locator, mode);
    DPI_OCI_CHECK_AND_RETURN(error, status, lob->conn, "close LOB");
}


//-----------------------------------------------------------------------------
// dpiOci__lobRead2() [INTERNAL]
//   Wrapper for OCILobRead2().
//-----------------------------------------------------------------------------
int dpiOci__lobRead2(dpiLob *lob, uint64_t offset, uint64_t *amountInBytes,
        uint64_t *amountInChars, char *buffer, uint64_t bufferLength,
        dpiError *error)
{
    uint16_t charsetId;
    int status;

    DPI_OCI_LOAD_SYMBOL("OCILobRead2", dpiOciSymbols.fnLobRead2)
    DPI_OCI_ENSURE_ERROR_HANDLE(error)
    charsetId = (lob->type->charsetForm == DPI_SQLCS_NCHAR) ?
            lob->env->ncharsetId : lob->env->charsetId;
    status = (*dpiOciSymbols.fnLobRead2)(lob->conn->handle, error->handle,
            lob->locator, amountInBytes, amountInChars, offset, buffer,
            bufferLength, DPI_OCI_ONE_PIECE, NULL, NULL, charsetId,
            lob->type->charsetForm);
    if (status == DPI_OCI_NEED_DATA) {
        *amountInChars = 0;
        *amountInBytes = 0;
        return DPI_SUCCESS;
    }
    DPI_OCI_CHECK_AND_RETURN(error, status, lob->conn, "read from LOB");
}


//-----------------------------------------------------------------------------
// dpiOci__lobTrim2() [INTERNAL]
//   Wrapper for OCILobTrim2().
//-----------------------------------------------------------------------------
int dpiOci__lobTrim2(dpiLob *lob, uint64_t newLength, dpiError *error)
{
    int status;

    DPI_OCI_LOAD_SYMBOL("OCILobTrim2", dpiOciSymbols.fnLobTrim2)
    DPI_OCI_ENSURE_ERROR_HANDLE(error)
    status = (*dpiOciSymbols.fnLobTrim2)(lob->conn->handle, error->handle,
            lob->locator, newLength);
    if (status == DPI_OCI_INVALID_HANDLE)
        return dpiOci__lobCreateTemporary(lob, error);
    DPI_OCI_CHECK_AND_RETURN(error, status, lob->conn, "trim LOB");
}


//-----------------------------------------------------------------------------
// dpiOci__lobWrite2() [INTERNAL]
//   Wrapper for OCILobWrite2().
//-----------------------------------------------------------------------------
int dpiOci__lobWrite2(dpiLob *lob, uint64_t offset, const char *value,
        uint64_t valueLength, dpiError *error)
{
    uint64_t lengthInBytes = valueLength, lengthInChars = 0;
    uint16_t charsetId;
    int status;

    DPI_OCI_LOAD_SYMBOL("OCILobWrite2", dpiOciSymbols.fnLobWrite2)
    DPI_OCI_ENSURE_ERROR_HANDLE(error)
    charsetId = (lob->type->charsetForm == DPI_SQLCS_NCHAR) ?
            lob->env->ncharsetId : lob->env->charsetId;
    status = (*dpiOciSymbols.fnLobWrite2)(lob->conn->handle, error->handle,
            lob->locator, &lengthInBytes, &lengthInChars, offset, (void*) value,
            valueLength, DPI_OCI_ONE_PIECE, NULL, NULL, charsetId,
            lob->type->charsetForm);
    DPI_OCI_CHECK_AND_RETURN(error, status, lob->conn, "write to LOB");
}


//-----------------------------------------------------------------------------
// dpiOci__memoryAlloc() [INTERNAL]
//   Wrapper for OCIMemoryAlloc().
//-----------------------------------------------------------------------------
int dpiOci__memoryAlloc(dpiConn *conn, void **ptr, uint32_t size,
        int checkError, dpiError *error)
{
    int status;

    *ptr = NULL;
    DPI_OCI_LOAD_SYMBOL("OCIMemoryAlloc", dpiOciSymbols.fnMemoryAlloc)
    DPI_OCI_ENSURE_ERROR_HANDLE(error)
    status = (*dpiOciSymbols.fnMemoryAlloc)(conn->sessionHandle, error->handle,
            ptr, DPI_OCI_DURATION_SESSION, size, DPI_OCI_MEMORY_CLEARED);
    if (!checkError)
        return DPI_SUCCESS;
    DPI_OCI_CHECK_AND_RETURN(error, status, conn, "allocate memory");
}


//-----------------------------------------------------------------------------
// dpiOci__memoryFree() [INTERNAL]
//   Wrapper for OCIMemoryFree().
//-----------------------------------------------------------------------------
int dpiOci__memoryFree(dpiConn *conn, void *ptr, dpiError *error)
{
    DPI_OCI_LOAD_SYMBOL("OCIMemoryFree", dpiOciSymbols.fnMemoryFree)
    DPI_OCI_ENSURE_ERROR_HANDLE(error)
    (*dpiOciSymbols.fnMemoryFree)(conn->sessionHandle, error->handle, ptr);
    return DPI_SUCCESS;
}


//-----------------------------------------------------------------------------
// dpiOci__nlsCharSetConvert() [INTERNAL]
//   Wrapper for OCINlsCharSetConvert().
//-----------------------------------------------------------------------------
int dpiOci__nlsCharSetConvert(void *envHandle, uint16_t destCharsetId,
        char *dest, size_t destLength, uint16_t sourceCharsetId,
        const char *source, size_t sourceLength, size_t *resultSize,
        dpiError *error)
{
    int status;

    DPI_OCI_LOAD_SYMBOL("OCINlsCharSetConvert",
            dpiOciSymbols.fnNlsCharSetConvert)
    DPI_OCI_ENSURE_ERROR_HANDLE(error)
    status = (*dpiOciSymbols.fnNlsCharSetConvert)(envHandle, error->handle,
            destCharsetId, dest, destLength, sourceCharsetId, source,
            sourceLength, resultSize);
    DPI_OCI_CHECK_AND_RETURN(error, status, NULL, "convert text");
}


//-----------------------------------------------------------------------------
// dpiOci__nlsCharSetIdToName() [INTERNAL]
//   Wrapper for OCINlsCharSetIdToName().
//-----------------------------------------------------------------------------
int dpiOci__nlsCharSetIdToName(void *envHandle, char *buf, size_t bufLength,
        uint16_t charsetId, dpiError *error)
{
    int status;

    DPI_OCI_LOAD_SYMBOL("OCINlsCharSetIdToName",
            dpiOciSymbols.fnNlsCharSetIdToName)
    status = (*dpiOciSymbols.fnNlsCharSetIdToName)(envHandle, buf, bufLength,
            charsetId);
    return (status == DPI_OCI_SUCCESS) ? DPI_SUCCESS : DPI_FAILURE;
}


//-----------------------------------------------------------------------------
// dpiOci__nlsCharSetNameToId() [INTERNAL]
//   Wrapper for OCINlsCharSetNameToId().
//-----------------------------------------------------------------------------
int dpiOci__nlsCharSetNameToId(void *envHandle, const char *name,
        uint16_t *charsetId, dpiError *error)
{
    DPI_OCI_LOAD_SYMBOL("OCINlsCharSetNameToId",
            dpiOciSymbols.fnNlsCharSetNameToId)
    *charsetId = (*dpiOciSymbols.fnNlsCharSetNameToId)(envHandle, name);
    return DPI_SUCCESS;
}


//-----------------------------------------------------------------------------
// dpiOci__nlsEnvironmentVariableGet() [INTERNAL]
//   Wrapper for OCIEnvironmentVariableGet().
//-----------------------------------------------------------------------------
int dpiOci__nlsEnvironmentVariableGet(uint16_t item, void *value,
        dpiError *error)
{
    size_t ignored;
    int status;

    DPI_OCI_LOAD_SYMBOL("OCINlsEnvironmentVariableGet",
            dpiOciSymbols.fnNlsEnvironmentVariableGet)
    status = (*dpiOciSymbols.fnNlsEnvironmentVariableGet)(value, 0, item, 0,
            &ignored);
    if (status != DPI_OCI_SUCCESS)
        return dpiError__set(error, "get NLS environment variable",
                DPI_ERR_NLS_ENV_VAR_GET);
    return DPI_SUCCESS;
}


//-----------------------------------------------------------------------------
// dpiOci__nlsNameMap() [INTERNAL]
//   Wrapper for OCINlsNameMap().
//-----------------------------------------------------------------------------
int dpiOci__nlsNameMap(void *envHandle, char *buf, size_t bufLength,
        const char *source, uint32_t flag, dpiError *error)
{
    int status;

    DPI_OCI_LOAD_SYMBOL("OCINlsNameMap", dpiOciSymbols.fnNlsNameMap)
    status = (*dpiOciSymbols.fnNlsNameMap)(envHandle, buf, bufLength, source,
            flag);
    return (status == DPI_OCI_SUCCESS) ? DPI_SUCCESS : DPI_FAILURE;
}


//-----------------------------------------------------------------------------
// dpiOci__nlsNumericInfoGet() [INTERNAL]
//   Wrapper for OCINlsNumericInfoGet().
//-----------------------------------------------------------------------------
int dpiOci__nlsNumericInfoGet(void *envHandle, int32_t *value, uint16_t item,
        dpiError *error)
{
    int status;

    DPI_OCI_LOAD_SYMBOL("OCINlsNumericInfoGet",
            dpiOciSymbols.fnNlsNumericInfoGet)
    DPI_OCI_ENSURE_ERROR_HANDLE(error)
    status = (*dpiOciSymbols.fnNlsNumericInfoGet)(envHandle, error->handle,
            value, item);
    DPI_OCI_CHECK_AND_RETURN(error, status, NULL, "get NLS info");
}


//-----------------------------------------------------------------------------
// dpiOci__numberFromInt() [INTERNAL]
//   Wrapper for OCINumberFromInt().
//-----------------------------------------------------------------------------
int dpiOci__numberFromInt(const void *value, unsigned int valueLength,
        unsigned int flags, void *number, dpiError *error)
{
    int status;

    DPI_OCI_LOAD_SYMBOL("OCINumberFromInt", dpiOciSymbols.fnNumberFromInt)
    DPI_OCI_ENSURE_ERROR_HANDLE(error)
    status = (*dpiOciSymbols.fnNumberFromInt)(error->handle, value,
            valueLength, flags, number);
    DPI_OCI_CHECK_AND_RETURN(error, status, NULL, "number from integer");
}


//-----------------------------------------------------------------------------
// dpiOci__numberFromReal() [INTERNAL]
//   Wrapper for OCINumberFromReal().
//-----------------------------------------------------------------------------
int dpiOci__numberFromReal(const double value, void *number, dpiError *error)
{
    int status;

    DPI_OCI_LOAD_SYMBOL("OCINumberFromReal", dpiOciSymbols.fnNumberFromReal)
    DPI_OCI_ENSURE_ERROR_HANDLE(error)
    status = (*dpiOciSymbols.fnNumberFromReal)(error->handle, &value,
            sizeof(double), number);
    DPI_OCI_CHECK_AND_RETURN(error, status, NULL, "number from real");
}


//-----------------------------------------------------------------------------
// dpiOci__numberToInt() [INTERNAL]
//   Wrapper for OCINumberToInt().
//-----------------------------------------------------------------------------
int dpiOci__numberToInt(void *number, void *value, unsigned int valueLength,
        unsigned int flags, dpiError *error)
{
    int status;

    DPI_OCI_LOAD_SYMBOL("OCINumberToInt", dpiOciSymbols.fnNumberToInt)
    DPI_OCI_ENSURE_ERROR_HANDLE(error)
    status = (*dpiOciSymbols.fnNumberToInt)(error->handle, number, valueLength,
            flags, value);
    DPI_OCI_CHECK_AND_RETURN(error, status, NULL, "number to integer");
}


//-----------------------------------------------------------------------------
// dpiOci__numberToReal() [INTERNAL]
//   Wrapper for OCINumberToReal().
//-----------------------------------------------------------------------------
int dpiOci__numberToReal(double *value, void *number, dpiError *error)
{
    int status;

    DPI_OCI_LOAD_SYMBOL("OCINumberToReal", dpiOciSymbols.fnNumberToReal)
    DPI_OCI_ENSURE_ERROR_HANDLE(error)
    status = (*dpiOciSymbols.fnNumberToReal)(error->handle, number,
            sizeof(double), value);
    DPI_OCI_CHECK_AND_RETURN(error, status, NULL, "number to real");
}


//-----------------------------------------------------------------------------
// dpiOci__objectCopy() [INTERNAL]
//   Wrapper for OCIObjectCopy().
//-----------------------------------------------------------------------------
int dpiOci__objectCopy(dpiObject *obj, void *sourceInstance,
        void *sourceIndicator, dpiError *error)
{
    int status;

    DPI_OCI_LOAD_SYMBOL("OCIObjectCopy", dpiOciSymbols.fnObjectCopy)
    DPI_OCI_ENSURE_ERROR_HANDLE(error)
    status = (*dpiOciSymbols.fnObjectCopy)(obj->env->handle, error->handle,
            obj->type->conn->handle, sourceInstance, sourceIndicator,
            obj->instance, obj->indicator, obj->type->tdo,
            DPI_OCI_DURATION_SESSION, DPI_OCI_DEFAULT);
    DPI_OCI_CHECK_AND_RETURN(error, status, obj->type->conn, "copy object");
}


//-----------------------------------------------------------------------------
// dpiOci__objectFree() [INTERNAL]
//   Wrapper for OCIObjectFree().
//-----------------------------------------------------------------------------
int dpiOci__objectFree(void *envHandle, void *data, int checkError,
        dpiError *error)
{
    int status;

    DPI_OCI_LOAD_SYMBOL("OCIObjectFree", dpiOciSymbols.fnObjectFree)
    DPI_OCI_ENSURE_ERROR_HANDLE(error)
    status = (*dpiOciSymbols.fnObjectFree)(envHandle, error->handle, data,
            DPI_OCI_DEFAULT);
    if (checkError && DPI_OCI_ERROR_OCCURRED(status)) {
        dpiError__setFromOCI(error, status, NULL, "free instance");

        // during the attempt to free, PL/SQL records fail with error
        // "ORA-21602: operation does not support the specified typecode", but
        // a subsequent attempt will yield error "OCI-21500: internal error
        // code" and crash the process, so pretend like the free was
        // successful!
        if (error->buffer->code == 21602)
            return DPI_SUCCESS;
        return DPI_FAILURE;
    }
    return DPI_SUCCESS;
}


//-----------------------------------------------------------------------------
// dpiOci__objectGetAttr() [INTERNAL]
//   Wrapper for OCIObjectGetAttr().
//-----------------------------------------------------------------------------
int dpiOci__objectGetAttr(dpiObject *obj, dpiObjectAttr *attr,
        int16_t *scalarValueIndicator, void **valueIndicator, void **value,
        void **tdo, dpiError *error)
{
    int status;

    DPI_OCI_LOAD_SYMBOL("OCIObjectGetAttr", dpiOciSymbols.fnObjectGetAttr)
    DPI_OCI_ENSURE_ERROR_HANDLE(error)
    status = (*dpiOciSymbols.fnObjectGetAttr)(obj->env->handle, error->handle,
            obj->instance, obj->indicator, obj->type->tdo, &attr->name,
            &attr->nameLength, 1, 0, 0, scalarValueIndicator, valueIndicator,
            value, tdo);
    DPI_OCI_CHECK_AND_RETURN(error, status, obj->type->conn, "get attribute");
}


//-----------------------------------------------------------------------------
// dpiOci__objectGetInd() [INTERNAL]
//   Wrapper for OCIObjectGetInd().
//-----------------------------------------------------------------------------
int dpiOci__objectGetInd(dpiObject *obj, dpiError *error)
{
    int status;

    DPI_OCI_LOAD_SYMBOL("OCIObjectGetInd", dpiOciSymbols.fnObjectGetInd)
    DPI_OCI_ENSURE_ERROR_HANDLE(error)
    status = (*dpiOciSymbols.fnObjectGetInd)(obj->env->handle, error->handle,
            obj->instance, &obj->indicator);
    DPI_OCI_CHECK_AND_RETURN(error, status, obj->type->conn, "get indicator");
}


//-----------------------------------------------------------------------------
// dpiOci__objectNew() [INTERNAL]
//   Wrapper for OCIObjectNew().
//-----------------------------------------------------------------------------
int dpiOci__objectNew(dpiObject *obj, dpiError *error)
{
    int status;

    DPI_OCI_LOAD_SYMBOL("OCIObjectNew", dpiOciSymbols.fnObjectNew)
    DPI_OCI_ENSURE_ERROR_HANDLE(error)
    status = (*dpiOciSymbols.fnObjectNew)(obj->env->handle, error->handle,
            obj->type->conn->handle, obj->type->typeCode, obj->type->tdo, NULL,
            DPI_OCI_DURATION_SESSION, 1, &obj->instance);
    DPI_OCI_CHECK_AND_RETURN(error, status, obj->type->conn, "create object");
}


//-----------------------------------------------------------------------------
// dpiOci__objectPin() [INTERNAL]
//   Wrapper for OCIObjectPin().
//-----------------------------------------------------------------------------
int dpiOci__objectPin(void *envHandle, void *objRef, void **obj,
        dpiError *error)
{
    int status;

    DPI_OCI_LOAD_SYMBOL("OCIObjectPin", dpiOciSymbols.fnObjectPin)
    DPI_OCI_ENSURE_ERROR_HANDLE(error)
    status = (*dpiOciSymbols.fnObjectPin)(envHandle, error->handle, objRef,
            NULL, DPI_OCI_PIN_ANY, DPI_OCI_DURATION_SESSION, DPI_OCI_LOCK_NONE,
            obj);
    DPI_OCI_CHECK_AND_RETURN(error, status, NULL, "pin reference");
}


//-----------------------------------------------------------------------------
// dpiOci__objectSetAttr() [INTERNAL]
//   Wrapper for OCIObjectSetAttr().
//-----------------------------------------------------------------------------
int dpiOci__objectSetAttr(dpiObject *obj, dpiObjectAttr *attr,
        int16_t scalarValueIndicator, void *valueIndicator, const void *value,
        dpiError *error)
{
    int status;

    DPI_OCI_LOAD_SYMBOL("OCIObjectSetAttr", dpiOciSymbols.fnObjectSetAttr)
    DPI_OCI_ENSURE_ERROR_HANDLE(error)
    status = (*dpiOciSymbols.fnObjectSetAttr)(obj->env->handle, error->handle,
            obj->instance, obj->indicator, obj->type->tdo, &attr->name,
            &attr->nameLength, 1, NULL, 0, scalarValueIndicator,
            valueIndicator, value);
    DPI_OCI_CHECK_AND_RETURN(error, status, obj->type->conn, "set attribute");
}


//-----------------------------------------------------------------------------
// dpiOci__passwordChange() [INTERNAL]
//   Wrapper for OCIPasswordChange().
//-----------------------------------------------------------------------------
int dpiOci__passwordChange(dpiConn *conn, const char *userName,
        uint32_t userNameLength, const char *oldPassword,
        uint32_t oldPasswordLength, const char *newPassword,
        uint32_t newPasswordLength, uint32_t mode, dpiError *error)
{
    int status;

    DPI_OCI_LOAD_SYMBOL("OCIPasswordChange", dpiOciSymbols.fnPasswordChange)
    DPI_OCI_ENSURE_ERROR_HANDLE(error)
    status = (*dpiOciSymbols.fnPasswordChange)(conn->handle, error->handle,
            userName, userNameLength, oldPassword, oldPasswordLength,
            newPassword, newPasswordLength, mode);
    DPI_OCI_CHECK_AND_RETURN(error, status, conn, "change password");
}


//-----------------------------------------------------------------------------
// dpiOci__paramGet() [INTERNAL]
//   Wrapper for OCIParamGet().
//-----------------------------------------------------------------------------
int dpiOci__paramGet(const void *handle, uint32_t handleType, void **parameter,
        uint32_t pos, const char *action, dpiError *error)
{
    int status;

    DPI_OCI_LOAD_SYMBOL("OCIParamGet", dpiOciSymbols.fnParamGet)
    DPI_OCI_ENSURE_ERROR_HANDLE(error)
    status = (*dpiOciSymbols.fnParamGet)(handle, handleType, error->handle,
            parameter, pos);
    DPI_OCI_CHECK_AND_RETURN(error, status, NULL, action);
}


//-----------------------------------------------------------------------------
// dpiOci__ping() [INTERNAL]
//   Wrapper for OCIPing().
//-----------------------------------------------------------------------------
int dpiOci__ping(dpiConn *conn, dpiError *error)
{
    int status;

    DPI_OCI_LOAD_SYMBOL("OCIPing", dpiOciSymbols.fnPing)
    DPI_OCI_ENSURE_ERROR_HANDLE(error)
    status = (*dpiOciSymbols.fnPing)(conn->handle, error->handle,
            DPI_OCI_DEFAULT);
    if (DPI_OCI_ERROR_OCCURRED(status)) {
        dpiError__setFromOCI(error, status, conn, "ping");

        // attempting to ping a database earlier than 10g will result in error
        // ORA-1010: invalid OCI operation, but that implies a successful ping
        // so ignore that error and treat it as a successful operation
        if (error->buffer->code == 1010)
            return DPI_SUCCESS;
        return DPI_FAILURE;
    }

    return DPI_SUCCESS;
}


//-----------------------------------------------------------------------------
// dpiOci__rawAssignBytes() [INTERNAL]
//   Wrapper for OCIRawAssignBytes().
//-----------------------------------------------------------------------------
int dpiOci__rawAssignBytes(void *envHandle, const char *value,
        uint32_t valueLength, void **handle, dpiError *error)
{
    int status;

    DPI_OCI_LOAD_SYMBOL("OCIRawAssignBytes", dpiOciSymbols.fnRawAssignBytes)
    DPI_OCI_ENSURE_ERROR_HANDLE(error)
    status = (*dpiOciSymbols.fnRawAssignBytes)(envHandle, error->handle, value,
            valueLength, handle);
    DPI_OCI_CHECK_AND_RETURN(error, status, NULL, "assign bytes to raw");
}


//-----------------------------------------------------------------------------
// dpiOci__rawPtr() [INTERNAL]
//   Wrapper for OCIRawPtr().
//-----------------------------------------------------------------------------
int dpiOci__rawPtr(void *envHandle, void *handle, void **ptr)
{
    dpiError *error = NULL;

    DPI_OCI_LOAD_SYMBOL("OCIRawPtr", dpiOciSymbols.fnRawPtr)
    *ptr = (*dpiOciSymbols.fnRawPtr)(envHandle, handle);
    return DPI_SUCCESS;
}


//-----------------------------------------------------------------------------
// dpiOci__rawResize() [INTERNAL]
//   Wrapper for OCIRawResize().
//-----------------------------------------------------------------------------
int dpiOci__rawResize(void *envHandle, void **handle, uint32_t newSize,
        dpiError *error)
{
    int status;

    DPI_OCI_LOAD_SYMBOL("OCIRawResize", dpiOciSymbols.fnRawResize)
    DPI_OCI_ENSURE_ERROR_HANDLE(error)
    status = (*dpiOciSymbols.fnRawResize)(envHandle, error->handle, newSize,
            handle);
    DPI_OCI_CHECK_AND_RETURN(error, status, NULL, "resize raw");
}


//-----------------------------------------------------------------------------
// dpiOci__rawSize() [INTERNAL]
//   Wrapper for OCIRawSize().
//-----------------------------------------------------------------------------
int dpiOci__rawSize(void *envHandle, void *handle, uint32_t *size)
{
    dpiError *error = NULL;

    DPI_OCI_LOAD_SYMBOL("OCIRawSize", dpiOciSymbols.fnRawSize)
    *size = (*dpiOciSymbols.fnRawSize)(envHandle, handle);
    return DPI_SUCCESS;
}


//-----------------------------------------------------------------------------
// dpiOci__reallocMem() [INTERNAL]
//   Wrapper for OCI allocation of memory, only used when debugging memory
// allocation.
//-----------------------------------------------------------------------------
static void *dpiOci__reallocMem(UNUSED void *unused, void *ptr, size_t newSize)
{
    char message[80];
    void *newPtr;

    (void) sprintf(message, "OCI reallocated ptr at %p", ptr);
    newPtr = realloc(ptr, newSize);
    dpiDebug__print("%s to %u bytes at %p\n", message, newSize, newPtr);
    return newPtr;
}


//-----------------------------------------------------------------------------
// dpiOci__rowidToChar() [INTERNAL]
//   Wrapper for OCIRowidToChar().
//-----------------------------------------------------------------------------
int dpiOci__rowidToChar(dpiRowid *rowid, char *buffer, uint16_t *bufferSize,
        dpiError *error)
{
    uint16_t origSize;
    int status;

    DPI_OCI_LOAD_SYMBOL("OCIRowidToChar", dpiOciSymbols.fnRowidToChar)
    DPI_OCI_ENSURE_ERROR_HANDLE(error)
    origSize = *bufferSize;
    status = (*dpiOciSymbols.fnRowidToChar)(rowid->handle, buffer, bufferSize,
            error->handle);
    if (origSize == 0)
        return DPI_SUCCESS;
    DPI_OCI_CHECK_AND_RETURN(error, status, NULL, "get rowid as string");
}


//-----------------------------------------------------------------------------
// dpiOci__serverAttach() [INTERNAL]
//   Wrapper for OCIServerAttach().
//-----------------------------------------------------------------------------
int dpiOci__serverAttach(dpiConn *conn, const char *connectString,
        uint32_t connectStringLength, dpiError *error)
{
    int status;

    DPI_OCI_LOAD_SYMBOL("OCIServerAttach", dpiOciSymbols.fnServerAttach)
    DPI_OCI_ENSURE_ERROR_HANDLE(error)
    status = (*dpiOciSymbols.fnServerAttach)(conn->serverHandle, error->handle,
            connectString, (int32_t) connectStringLength, DPI_OCI_DEFAULT);
    DPI_OCI_CHECK_AND_RETURN(error, status, conn, "server attach");
}


//-----------------------------------------------------------------------------
// dpiOci__serverDetach() [INTERNAL]
//   Wrapper for OCIServerDetach().
//-----------------------------------------------------------------------------
int dpiOci__serverDetach(dpiConn *conn, int checkError, dpiError *error)
{
    int status;

    DPI_OCI_LOAD_SYMBOL("OCIServerDetach", dpiOciSymbols.fnServerDetach)
    DPI_OCI_ENSURE_ERROR_HANDLE(error)
    status = (*dpiOciSymbols.fnServerDetach)(conn->serverHandle, error->handle,
            DPI_OCI_DEFAULT);
    if (!checkError)
        return DPI_SUCCESS;
    DPI_OCI_CHECK_AND_RETURN(error, status, conn, "detatch from server");
}


//-----------------------------------------------------------------------------
// dpiOci__serverRelease() [INTERNAL]
//   Wrapper for OCIServerRelease().
//-----------------------------------------------------------------------------
int dpiOci__serverRelease(dpiConn *conn, char *buffer, uint32_t bufferSize,
        uint32_t *version, uint32_t mode, dpiError *error)
{
    int status;

    DPI_OCI_ENSURE_ERROR_HANDLE(error)
    if (conn->env->versionInfo->versionNum < 18) {
        DPI_OCI_LOAD_SYMBOL("OCIServerRelease", dpiOciSymbols.fnServerRelease)
        status = (*dpiOciSymbols.fnServerRelease)(conn->handle, error->handle,
                buffer, bufferSize, DPI_OCI_HTYPE_SVCCTX, version);
    } else {
        DPI_OCI_LOAD_SYMBOL("OCIServerRelease2",
                dpiOciSymbols.fnServerRelease2)
        status = (*dpiOciSymbols.fnServerRelease2)(conn->handle, error->handle,
                buffer, bufferSize, DPI_OCI_HTYPE_SVCCTX, version, mode);
    }
    DPI_OCI_CHECK_AND_RETURN(error, status, conn, "get server version");
}


//-----------------------------------------------------------------------------
// dpiOci__sessionBegin() [INTERNAL]
//   Wrapper for OCISessionBegin().
//-----------------------------------------------------------------------------
int dpiOci__sessionBegin(dpiConn *conn, uint32_t credentialType,
        uint32_t mode, dpiError *error)
{
    int status;

    DPI_OCI_LOAD_SYMBOL("OCISessionBegin", dpiOciSymbols.fnSessionBegin)
    DPI_OCI_ENSURE_ERROR_HANDLE(error)
    status = (*dpiOciSymbols.fnSessionBegin)(conn->handle, error->handle,
            conn->sessionHandle, credentialType, mode);
    DPI_OCI_CHECK_AND_RETURN(error, status, conn, "begin session");
}


//-----------------------------------------------------------------------------
// dpiOci__sessionEnd() [INTERNAL]
//   Wrapper for OCISessionEnd().
//-----------------------------------------------------------------------------
int dpiOci__sessionEnd(dpiConn *conn, int checkError, dpiError *error)
{
    int status;

    DPI_OCI_LOAD_SYMBOL("OCISessionEnd", dpiOciSymbols.fnSessionEnd)
    DPI_OCI_ENSURE_ERROR_HANDLE(error)
    status = (*dpiOciSymbols.fnSessionEnd)(conn->handle, error->handle,
            conn->sessionHandle, DPI_OCI_DEFAULT);
    if (!checkError)
        return DPI_SUCCESS;
    DPI_OCI_CHECK_AND_RETURN(error, status, conn, "end session");
}


//-----------------------------------------------------------------------------
// dpiOci__sessionGet() [INTERNAL]
//   Wrapper for OCISessionGet().
//-----------------------------------------------------------------------------
int dpiOci__sessionGet(void *envHandle, void **handle, void *authInfo,
        const char *connectString, uint32_t connectStringLength,
        const char *tag, uint32_t tagLength, const char **outTag,
        uint32_t *outTagLength, int *found, uint32_t mode, dpiError *error)
{
    int status;

    DPI_OCI_LOAD_SYMBOL("OCISessionGet", dpiOciSymbols.fnSessionGet)
    DPI_OCI_ENSURE_ERROR_HANDLE(error)
    status = (*dpiOciSymbols.fnSessionGet)(envHandle, error->handle, handle,
            authInfo, connectString, connectStringLength, tag, tagLength,
            outTag, outTagLength, found, mode);
    DPI_OCI_CHECK_AND_RETURN(error, status, NULL, "get session");
}


//-----------------------------------------------------------------------------
// dpiOci__sessionPoolCreate() [INTERNAL]
//   Wrapper for OCISessionPoolCreate().
//-----------------------------------------------------------------------------
int dpiOci__sessionPoolCreate(dpiPool *pool, const char *connectString,
        uint32_t connectStringLength, uint32_t minSessions,
        uint32_t maxSessions, uint32_t sessionIncrement, const char *userName,
        uint32_t userNameLength, const char *password, uint32_t passwordLength,
        uint32_t mode, dpiError *error)
{
    int status;

    DPI_OCI_LOAD_SYMBOL("OCISessionPoolCreate",
            dpiOciSymbols.fnSessionPoolCreate)
    DPI_OCI_ENSURE_ERROR_HANDLE(error)
    status = (*dpiOciSymbols.fnSessionPoolCreate)(pool->env->handle,
            error->handle, pool->handle, (char**) &pool->name,
            &pool->nameLength, connectString, connectStringLength, minSessions,
            maxSessions, sessionIncrement, userName, userNameLength, password,
            passwordLength, mode);
    DPI_OCI_CHECK_AND_RETURN(error, status, NULL, "create pool");
}


//-----------------------------------------------------------------------------
// dpiOci__sessionPoolDestroy() [INTERNAL]
//   Wrapper for OCISessionPoolDestroy().
//-----------------------------------------------------------------------------
int dpiOci__sessionPoolDestroy(dpiPool *pool, uint32_t mode, int checkError,
        dpiError *error)
{
    void *handle;
    int status;

    DPI_OCI_LOAD_SYMBOL("OCISessionPoolDestroy",
            dpiOciSymbols.fnSessionPoolDestroy)
    DPI_OCI_ENSURE_ERROR_HANDLE(error)

    // clear the pool handle immediately so that no further attempts are made
    // to use the pool while the pool is being closed; if the pool close fails,
    // restore the pool handle afterwards
    handle = pool->handle;
    pool->handle = NULL;
    status = (*dpiOciSymbols.fnSessionPoolDestroy)(handle, error->handle,
            mode);
    if (checkError && DPI_OCI_ERROR_OCCURRED(status)) {
        pool->handle = handle;
        return dpiError__setFromOCI(error, status, NULL, "destroy pool");
    }
    dpiOci__handleFree(handle, DPI_OCI_HTYPE_SPOOL);
    return DPI_SUCCESS;
}


//-----------------------------------------------------------------------------
// dpiOci__sessionRelease() [INTERNAL]
//   Wrapper for OCISessionRelease().
//-----------------------------------------------------------------------------
int dpiOci__sessionRelease(dpiConn *conn, const char *tag, uint32_t tagLength,
        uint32_t mode, int checkError, dpiError *error)
{
    int status;

    DPI_OCI_LOAD_SYMBOL("OCISessionRelease", dpiOciSymbols.fnSessionRelease)
    DPI_OCI_ENSURE_ERROR_HANDLE(error)
    status = (*dpiOciSymbols.fnSessionRelease)(conn->handle, error->handle,
            tag, tagLength, mode);
    if (!checkError)
        return DPI_SUCCESS;
    DPI_OCI_CHECK_AND_RETURN(error, status, conn, "release session");
}


//-----------------------------------------------------------------------------
// dpiOci__shardingKeyColumnAdd() [INTERNAL]
//   Wrapper for OCIshardingKeyColumnAdd().
//-----------------------------------------------------------------------------
int dpiOci__shardingKeyColumnAdd(void *shardingKey, void *col, uint32_t colLen,
        uint16_t colType, dpiError *error)
{
    int status;

    DPI_OCI_LOAD_SYMBOL("OCIShardingKeyColumnAdd",
            dpiOciSymbols.fnShardingKeyColumnAdd)
    DPI_OCI_ENSURE_ERROR_HANDLE(error)
    status = (*dpiOciSymbols.fnShardingKeyColumnAdd)(shardingKey,
            error->handle, col, colLen, colType, DPI_OCI_DEFAULT);
    DPI_OCI_CHECK_AND_RETURN(error, status, NULL, "add sharding column");
}


//-----------------------------------------------------------------------------
// dpiOci__sodaBulkInsert() [INTERNAL]
//   Wrapper for OCISodaBulkInsert().
//-----------------------------------------------------------------------------
int dpiOci__sodaBulkInsert(dpiSodaColl *coll, void **documents,
        uint32_t numDocuments, void *outputOptions, uint32_t mode,
        dpiError *error)
{
    int status;

    DPI_OCI_LOAD_SYMBOL("OCISodaBulkInsert", dpiOciSymbols.fnSodaBulkInsert)
    DPI_OCI_ENSURE_ERROR_HANDLE(error)
    status = (*dpiOciSymbols.fnSodaBulkInsert)(coll->db->conn->handle,
            coll->handle, documents, numDocuments, outputOptions,
            error->handle, mode);
    DPI_OCI_CHECK_AND_RETURN(error, status, coll->db->conn,
            "insert multiple documents");
}


//-----------------------------------------------------------------------------
// dpiOci__sodaBulkInsertAndGet() [INTERNAL]
//   Wrapper for OCISodaBulkInsertAndGet().
//-----------------------------------------------------------------------------
int dpiOci__sodaBulkInsertAndGet(dpiSodaColl *coll, void **documents,
        uint32_t numDocuments, void *outputOptions, uint32_t mode,
        dpiError *error)
{
    int status;

    DPI_OCI_LOAD_SYMBOL("OCISodaBulkInsertAndGet",
            dpiOciSymbols.fnSodaBulkInsertAndGet)
    DPI_OCI_ENSURE_ERROR_HANDLE(error)
    status = (*dpiOciSymbols.fnSodaBulkInsertAndGet)(coll->db->conn->handle,
            coll->handle, documents, numDocuments, outputOptions,
            error->handle, mode);
    DPI_OCI_CHECK_AND_RETURN(error, status, coll->db->conn,
            "insert (and get) multiple documents");
}


//-----------------------------------------------------------------------------
// dpiOci__sodaBulkInsertAndGetWithOpts() [INTERNAL]
//   Wrapper for OCISodaBulkInsertAndGetWithOpts().
//-----------------------------------------------------------------------------
int dpiOci__sodaBulkInsertAndGetWithOpts(dpiSodaColl *coll, void **documents,
        uint32_t numDocuments, void *operOptions, void *outputOptions,
        uint32_t mode, dpiError *error)
{
    int status;

    DPI_OCI_LOAD_SYMBOL("OCISodaBulkInsertAndGetWithOpts",
            dpiOciSymbols.fnSodaBulkInsertAndGetWithOpts)
    DPI_OCI_ENSURE_ERROR_HANDLE(error)
    status = (*dpiOciSymbols.fnSodaBulkInsertAndGetWithOpts)
            (coll->db->conn->handle, coll->handle, documents, numDocuments,
             operOptions, outputOptions, error->handle, mode);
    DPI_OCI_CHECK_AND_RETURN(error, status, coll->db->conn,
            "insert (and get) multiple documents with options");
}


//-----------------------------------------------------------------------------
// dpiOci__sodaCollCreateWithMetadata() [INTERNAL]
//   Wrapper for OCISodaCollCreateWithMetadata().
//-----------------------------------------------------------------------------
int dpiOci__sodaCollCreateWithMetadata(dpiSodaDb *db, const char *name,
        uint32_t nameLength, const char *metadata, uint32_t metadataLength,
        uint32_t mode, void **handle, dpiError *error)
{
    int status;

    DPI_OCI_LOAD_SYMBOL("OCISodaCollCreateWithMetadata",
            dpiOciSymbols.fnSodaCollCreateWithMetadata)
    DPI_OCI_ENSURE_ERROR_HANDLE(error)
    status = (*dpiOciSymbols.fnSodaCollCreateWithMetadata)(db->conn->handle,
            name, nameLength, metadata, metadataLength, handle, error->handle,
            mode);
    DPI_OCI_CHECK_AND_RETURN(error, status, db->conn,
            "create SODA collection");
}


//-----------------------------------------------------------------------------
// dpiOci__sodaCollDrop() [INTERNAL]
//   Wrapper for OCISodaCollDrop().
//-----------------------------------------------------------------------------
int dpiOci__sodaCollDrop(dpiSodaColl *coll, int *isDropped, uint32_t mode,
        dpiError *error)
{
    int status;

    DPI_OCI_LOAD_SYMBOL("OCISodaCollDrop", dpiOciSymbols.fnSodaCollDrop)
    DPI_OCI_ENSURE_ERROR_HANDLE(error)
    status = (*dpiOciSymbols.fnSodaCollDrop)(coll->db->conn->handle,
            coll->handle, isDropped, error->handle, mode);
    DPI_OCI_CHECK_AND_RETURN(error, status, coll->db->conn,
            "drop SODA collection");
}


//-----------------------------------------------------------------------------
// dpiOci__sodaCollGetNext() [INTERNAL]
//   Wrapper for OCISodaCollGetNext().
//-----------------------------------------------------------------------------
int dpiOci__sodaCollGetNext(dpiConn *conn, void *cursorHandle,
        void **collectionHandle, dpiError *error)
{
    int status;

    DPI_OCI_LOAD_SYMBOL("OCISodaCollGetNext", dpiOciSymbols.fnSodaCollGetNext)
    DPI_OCI_ENSURE_ERROR_HANDLE(error)
    status = (*dpiOciSymbols.fnSodaCollGetNext)(conn->handle, cursorHandle,
            collectionHandle, error->handle, DPI_OCI_DEFAULT);
    if (status == DPI_OCI_NO_DATA) {
        *collectionHandle = NULL;
        return DPI_SUCCESS;
    }
    DPI_OCI_CHECK_AND_RETURN(error, status, conn, "get next collection");
}


//-----------------------------------------------------------------------------
// dpiOci__sodaCollList() [INTERNAL]
//   Wrapper for OCISodaCollList().
//-----------------------------------------------------------------------------
int dpiOci__sodaCollList(dpiSodaDb *db, const char *startingName,
        uint32_t startingNameLength, void **handle, uint32_t mode,
        dpiError *error)
{
    int status;

    DPI_OCI_LOAD_SYMBOL("OCISodaCollList", dpiOciSymbols.fnSodaCollList)
    DPI_OCI_ENSURE_ERROR_HANDLE(error)
    status = (*dpiOciSymbols.fnSodaCollList)(db->conn->handle, startingName,
            startingNameLength, handle, error->handle, mode);
    DPI_OCI_CHECK_AND_RETURN(error, status, db->conn,
            "get SODA collection cursor");
}


//-----------------------------------------------------------------------------
// dpiOci__sodaCollOpen() [INTERNAL]
//   Wrapper for OCISodaCollOpen().
//-----------------------------------------------------------------------------
int dpiOci__sodaCollOpen(dpiSodaDb *db, const char *name, uint32_t nameLength,
        uint32_t mode, void **handle, dpiError *error)
{
    int status;

    DPI_OCI_LOAD_SYMBOL("OCISodaCollOpen", dpiOciSymbols.fnSodaCollOpen)
    DPI_OCI_ENSURE_ERROR_HANDLE(error)
    status = (*dpiOciSymbols.fnSodaCollOpen)(db->conn->handle, name,
            nameLength, handle, error->handle, mode);
    DPI_OCI_CHECK_AND_RETURN(error, status, db->conn, "open SODA collection");
}


//-----------------------------------------------------------------------------
// dpiOci__sodaCollTruncate() [INTERNAL]
//   Wrapper for OCISodaCollTruncate().
//-----------------------------------------------------------------------------
int dpiOci__sodaCollTruncate(dpiSodaColl *coll, dpiError *error)
{
    int status;

    DPI_OCI_LOAD_SYMBOL("OCISodaCollTruncate",
            dpiOciSymbols.fnSodaCollTruncate)
    DPI_OCI_ENSURE_ERROR_HANDLE(error)
    status = (*dpiOciSymbols.fnSodaCollTruncate)(coll->db->conn->handle,
            coll->handle, error->handle, DPI_OCI_DEFAULT);
    DPI_OCI_CHECK_AND_RETURN(error, status, coll->db->conn,
            "truncate SODA collection");
}


//-----------------------------------------------------------------------------
// dpiOci__sodaDataGuideGet() [INTERNAL]
//   Wrapper for OCISodaDataGuideGet().
//-----------------------------------------------------------------------------
int dpiOci__sodaDataGuideGet(dpiSodaColl *coll, void **handle, uint32_t mode,
        dpiError *error)
{
    int status;

    DPI_OCI_LOAD_SYMBOL("OCISodaDataGuideGet",
            dpiOciSymbols.fnSodaDataGuideGet)
    DPI_OCI_ENSURE_ERROR_HANDLE(error)
    status = (*dpiOciSymbols.fnSodaDataGuideGet)(coll->db->conn->handle,
            coll->handle, DPI_OCI_SODA_AS_AL32UTF8, handle, error->handle,
            mode);
    if (DPI_OCI_ERROR_OCCURRED(status)) {
        dpiError__setFromOCI(error, status, coll->db->conn, "get data guide");
        if (error->buffer->code != 24801)
            return DPI_FAILURE;
        *handle = NULL;
    }
    return DPI_SUCCESS;
}


//-----------------------------------------------------------------------------
// dpiOci__sodaDocCount() [INTERNAL]
//   Wrapper for OCISodaDocCount().
//-----------------------------------------------------------------------------
int dpiOci__sodaDocCount(dpiSodaColl *coll, void *options, uint32_t mode,
        uint64_t *count, dpiError *error)
{
    int status;

    DPI_OCI_LOAD_SYMBOL("OCISodaDocCount", dpiOciSymbols.fnSodaDocCount)
    DPI_OCI_ENSURE_ERROR_HANDLE(error)
    status = (*dpiOciSymbols.fnSodaDocCount)(coll->db->conn->handle,
            coll->handle, options, count, error->handle, mode);
    DPI_OCI_CHECK_AND_RETURN(error, status, coll->db->conn,
            "get document count");
}


//-----------------------------------------------------------------------------
// dpiOci__sodaDocGetNext() [INTERNAL]
//   Wrapper for OCISodaDocGetNext().
//-----------------------------------------------------------------------------
int dpiOci__sodaDocGetNext(dpiSodaDocCursor *cursor, void **handle,
        dpiError *error)
{
    int status;

    DPI_OCI_LOAD_SYMBOL("OCISodaDocGetNext", dpiOciSymbols.fnSodaDocGetNext)
    DPI_OCI_ENSURE_ERROR_HANDLE(error)
    status = (*dpiOciSymbols.fnSodaDocGetNext)(cursor->coll->db->conn->handle,
            cursor->handle, handle, error->handle, DPI_OCI_DEFAULT);
    if (status == DPI_OCI_NO_DATA) {
        *handle = NULL;
        return DPI_SUCCESS;
    }
    DPI_OCI_CHECK_AND_RETURN(error, status, cursor->coll->db->conn,
            "get next document");
}


//-----------------------------------------------------------------------------
// dpiOci__sodaFind() [INTERNAL]
//   Wrapper for OCISodaFind().
//-----------------------------------------------------------------------------
int dpiOci__sodaFind(dpiSodaColl *coll, const void *options, uint32_t flags,
        uint32_t mode, void **handle, dpiError *error)
{
    int status;

    DPI_OCI_LOAD_SYMBOL("OCISodaFind", dpiOciSymbols.fnSodaFind)
    DPI_OCI_ENSURE_ERROR_HANDLE(error)
    status = (*dpiOciSymbols.fnSodaFind)(coll->db->conn->handle,
            coll->handle, options, flags, handle, error->handle, mode);
    if (status == DPI_OCI_NO_DATA) {
        *handle = NULL;
        return DPI_SUCCESS;
    }
    DPI_OCI_CHECK_AND_RETURN(error, status, coll->db->conn,
            "find SODA documents");
}


//-----------------------------------------------------------------------------
// dpiOci__sodaFindOne() [INTERNAL]
//   Wrapper for OCISodaFindOne().
//-----------------------------------------------------------------------------
int dpiOci__sodaFindOne(dpiSodaColl *coll, const void *options, uint32_t flags,
        uint32_t mode, void **handle, dpiError *error)
{
    int status;

    DPI_OCI_LOAD_SYMBOL("OCISodaFindOne", dpiOciSymbols.fnSodaFindOne)
    DPI_OCI_ENSURE_ERROR_HANDLE(error)
    status = (*dpiOciSymbols.fnSodaFindOne)(coll->db->conn->handle,
            coll->handle, options, flags, handle, error->handle, mode);
    if (status == DPI_OCI_NO_DATA) {
        *handle = NULL;
        return DPI_SUCCESS;
    }
    DPI_OCI_CHECK_AND_RETURN(error, status, coll->db->conn,
            "get SODA document");
}


//-----------------------------------------------------------------------------
// dpiOci__sodaIndexCreate() [INTERNAL]
//   Wrapper for OCISodaIndexCreate().
//-----------------------------------------------------------------------------
int dpiOci__sodaIndexCreate(dpiSodaColl *coll, const char *indexSpec,
        uint32_t indexSpecLength, uint32_t mode, dpiError *error)
{
    int status;

    DPI_OCI_LOAD_SYMBOL("OCISodaIndexCreate", dpiOciSymbols.fnSodaIndexCreate)
    DPI_OCI_ENSURE_ERROR_HANDLE(error)
    status = (*dpiOciSymbols.fnSodaIndexCreate)(coll->db->conn->handle,
            coll->handle, indexSpec, indexSpecLength, error->handle, mode);
    DPI_OCI_CHECK_AND_RETURN(error, status, coll->db->conn, "create index");
}


//-----------------------------------------------------------------------------
// dpiOci__sodaIndexDrop() [INTERNAL]
//   Wrapper for OCISodaIndexDrop().
//-----------------------------------------------------------------------------
int dpiOci__sodaIndexDrop(dpiSodaColl *coll, const char *name,
        uint32_t nameLength, uint32_t mode, int *isDropped, dpiError *error)
{
    int status;

    DPI_OCI_LOAD_SYMBOL("OCISodaIndexDrop", dpiOciSymbols.fnSodaIndexDrop)
    DPI_OCI_ENSURE_ERROR_HANDLE(error)
    status = (*dpiOciSymbols.fnSodaIndexDrop)(coll->db->conn->handle, name,
            nameLength, isDropped, error->handle, mode);
    DPI_OCI_CHECK_AND_RETURN(error, status, coll->db->conn, "drop index");
}


//-----------------------------------------------------------------------------
// dpiOci__sodaInsert() [INTERNAL]
//   Wrapper for OCISodaInsert().
//-----------------------------------------------------------------------------
int dpiOci__sodaInsert(dpiSodaColl *coll, void *handle, uint32_t mode,
        dpiError *error)
{
    int status;

    DPI_OCI_LOAD_SYMBOL("OCISodaInsert", dpiOciSymbols.fnSodaInsert)
    DPI_OCI_ENSURE_ERROR_HANDLE(error)
    status = (*dpiOciSymbols.fnSodaInsert)(coll->db->conn->handle,
            coll->handle, handle, error->handle, mode);
    DPI_OCI_CHECK_AND_RETURN(error, status, coll->db->conn,
            "insert SODA document");
}


//-----------------------------------------------------------------------------
// dpiOci__sodaInsertAndGet() [INTERNAL]
//   Wrapper for OCISodaInsertAndGet().
//-----------------------------------------------------------------------------
int dpiOci__sodaInsertAndGet(dpiSodaColl *coll, void **handle, uint32_t mode,
        dpiError *error)
{
    int status;

    DPI_OCI_LOAD_SYMBOL("OCISodaInsertAndGet",
            dpiOciSymbols.fnSodaInsertAndGet)
    DPI_OCI_ENSURE_ERROR_HANDLE(error)
    status = (*dpiOciSymbols.fnSodaInsertAndGet)(coll->db->conn->handle,
            coll->handle, handle, error->handle, mode);
    DPI_OCI_CHECK_AND_RETURN(error, status, coll->db->conn,
            "insert and get SODA document");
}


//-----------------------------------------------------------------------------
// dpiOci__sodaInsertAndGetWithOpts() [INTERNAL]
//   Wrapper for OCISodaInsertAndGetWithOpts().
//-----------------------------------------------------------------------------
int dpiOci__sodaInsertAndGetWithOpts(dpiSodaColl *coll, void **handle,
        void *operOptions, uint32_t mode, dpiError *error)
{
    int status;

    DPI_OCI_LOAD_SYMBOL("OCISodaInsertAndGetWithOpts",
            dpiOciSymbols.fnSodaInsertAndGetWithOpts)
    DPI_OCI_ENSURE_ERROR_HANDLE(error)
    status = (*dpiOciSymbols.fnSodaInsertAndGetWithOpts)
            (coll->db->conn->handle, coll->handle, handle, operOptions,
             error->handle, mode);
    DPI_OCI_CHECK_AND_RETURN(error, status, coll->db->conn,
            "insert and get SODA document with options");
}


//-----------------------------------------------------------------------------
// dpiOci__sodaOperKeysSet() [INTERNAL]
//   Wrapper for OCISodaOperKeysSet().
//-----------------------------------------------------------------------------
int dpiOci__sodaOperKeysSet(const dpiSodaOperOptions *options, void *handle,
        dpiError *error)
{
    int status;

    DPI_OCI_LOAD_SYMBOL("OCISodaOperKeysSet", dpiOciSymbols.fnSodaOperKeysSet)
    DPI_OCI_ENSURE_ERROR_HANDLE(error)
    status = (*dpiOciSymbols.fnSodaOperKeysSet)(handle, options->keys,
            options->keyLengths, options->numKeys, error->handle,
            DPI_OCI_DEFAULT);
    DPI_OCI_CHECK_AND_RETURN(error, status, NULL,
            "set operation options keys");
}


//-----------------------------------------------------------------------------
// dpiOci__sodaRemove() [INTERNAL]
//   Wrapper for OCISodaRemove().
//-----------------------------------------------------------------------------
int dpiOci__sodaRemove(dpiSodaColl *coll, void *options, uint32_t mode,
        uint64_t *count, dpiError *error)
{
    int status;

    DPI_OCI_LOAD_SYMBOL("OCISodaRemove", dpiOciSymbols.fnSodaRemove)
    DPI_OCI_ENSURE_ERROR_HANDLE(error)
    status = (*dpiOciSymbols.fnSodaRemove)(coll->db->conn->handle,
            coll->handle, options, count, error->handle, mode);
    DPI_OCI_CHECK_AND_RETURN(error, status, coll->db->conn,
            "remove documents from SODA collection");
}


//-----------------------------------------------------------------------------
// dpiOci__sodaReplOne() [INTERNAL]
//   Wrapper for OCISodaReplOne().
//-----------------------------------------------------------------------------
int dpiOci__sodaReplOne(dpiSodaColl *coll, const void *options, void *handle,
        uint32_t mode, int *isReplaced, dpiError *error)
{
    int status;

    DPI_OCI_LOAD_SYMBOL("OCISodaReplOne", dpiOciSymbols.fnSodaReplOne)
    DPI_OCI_ENSURE_ERROR_HANDLE(error)
    status = (*dpiOciSymbols.fnSodaReplOne)(coll->db->conn->handle,
            coll->handle, options, handle, isReplaced, error->handle, mode);
    DPI_OCI_CHECK_AND_RETURN(error, status, coll->db->conn,
            "replace SODA document");
}


//-----------------------------------------------------------------------------
// dpiOci__sodaReplOneAndGet() [INTERNAL]
//   Wrapper for OCISodaReplOneAndGet().
//-----------------------------------------------------------------------------
int dpiOci__sodaReplOneAndGet(dpiSodaColl *coll, const void *options,
        void **handle, uint32_t mode, int *isReplaced, dpiError *error)
{
    int status;

    DPI_OCI_LOAD_SYMBOL("OCISodaReplOneAndGet",
            dpiOciSymbols.fnSodaReplOneAndGet)
    DPI_OCI_ENSURE_ERROR_HANDLE(error)
    status = (*dpiOciSymbols.fnSodaReplOneAndGet)(coll->db->conn->handle,
            coll->handle, options, handle, isReplaced, error->handle, mode);
    DPI_OCI_CHECK_AND_RETURN(error, status, coll->db->conn,
            "replace and get SODA document");
}


//-----------------------------------------------------------------------------
// dpiOci__sodaSave() [INTERNAL]
//   Wrapper for OCISodaSave().
//-----------------------------------------------------------------------------
int dpiOci__sodaSave(dpiSodaColl *coll, void *handle, uint32_t mode,
        dpiError *error)
{
    int status;

    DPI_OCI_LOAD_SYMBOL("OCISodaSave", dpiOciSymbols.fnSodaSave)
    DPI_OCI_ENSURE_ERROR_HANDLE(error)
    status = (*dpiOciSymbols.fnSodaSave)(coll->db->conn->handle,
            coll->handle, handle, error->handle, mode);
    DPI_OCI_CHECK_AND_RETURN(error, status, coll->db->conn,
            "save SODA document");
}


//-----------------------------------------------------------------------------
// dpiOci__sodaSaveAndGet() [INTERNAL]
//   Wrapper for OCISodaSaveAndGet().
//-----------------------------------------------------------------------------
int dpiOci__sodaSaveAndGet(dpiSodaColl *coll, void **handle, uint32_t mode,
        dpiError *error)
{
    int status;

    DPI_OCI_LOAD_SYMBOL("OCISodaSaveAndGet", dpiOciSymbols.fnSodaSaveAndGet)
    DPI_OCI_ENSURE_ERROR_HANDLE(error)
    status = (*dpiOciSymbols.fnSodaSaveAndGet)(coll->db->conn->handle,
            coll->handle, handle, error->handle, mode);
    DPI_OCI_CHECK_AND_RETURN(error, status, coll->db->conn,
            "save and get SODA document");
}


//-----------------------------------------------------------------------------
// dpiOci__sodaSaveAndGetWithOpts() [INTERNAL]
//   Wrapper for OCISodaSaveAndGetWithOpts().
//-----------------------------------------------------------------------------
int dpiOci__sodaSaveAndGetWithOpts(dpiSodaColl *coll, void **handle,
        void *operOptions, uint32_t mode, dpiError *error)
{
    int status;

    DPI_OCI_LOAD_SYMBOL("OCISodaSaveAndGetWithOpts",
            dpiOciSymbols.fnSodaSaveAndGetWithOpts)
    DPI_OCI_ENSURE_ERROR_HANDLE(error)
    status = (*dpiOciSymbols.fnSodaSaveAndGetWithOpts)(coll->db->conn->handle,
            coll->handle, handle, operOptions, error->handle, mode);
    DPI_OCI_CHECK_AND_RETURN(error, status, coll->db->conn,
            "save and get SODA document");
}


//-----------------------------------------------------------------------------
// dpiOci__stmtExecute() [INTERNAL]
//   Wrapper for OCIStmtExecute().
//-----------------------------------------------------------------------------
int dpiOci__stmtExecute(dpiStmt *stmt, uint32_t numIters, uint32_t mode,
        dpiError *error)
{
    int status;

    DPI_OCI_LOAD_SYMBOL("OCIStmtExecute", dpiOciSymbols.fnStmtExecute)
    DPI_OCI_ENSURE_ERROR_HANDLE(error)
    status = (*dpiOciSymbols.fnStmtExecute)(stmt->conn->handle, stmt->handle,
            error->handle, numIters, 0, 0, 0, mode);
    DPI_OCI_CHECK_AND_RETURN(error, status, stmt->conn, "execute");
}


//-----------------------------------------------------------------------------
// dpiOci__stmtFetch2() [INTERNAL]
//   Wrapper for OCIStmtFetch2().
//-----------------------------------------------------------------------------
int dpiOci__stmtFetch2(dpiStmt *stmt, uint32_t numRows, uint16_t fetchMode,
        int32_t offset, dpiError *error)
{
    int status;

    DPI_OCI_LOAD_SYMBOL("OCIStmtFetch2", dpiOciSymbols.fnStmtFetch2)
    DPI_OCI_ENSURE_ERROR_HANDLE(error)
    status = (*dpiOciSymbols.fnStmtFetch2)(stmt->handle, error->handle,
            numRows, fetchMode, offset, DPI_OCI_DEFAULT);
    if (status == DPI_OCI_NO_DATA || fetchMode == DPI_MODE_FETCH_LAST) {
        stmt->hasRowsToFetch = 0;
    } else if (DPI_OCI_ERROR_OCCURRED(status)) {
        return dpiError__setFromOCI(error, status, stmt->conn, "fetch");
    } else {
        stmt->hasRowsToFetch = 1;
    }
    return DPI_SUCCESS;
}


//-----------------------------------------------------------------------------
// dpiOci__stmtGetBindInfo() [INTERNAL]
//   Wrapper for OCIStmtGetBindInfo().
//-----------------------------------------------------------------------------
int dpiOci__stmtGetBindInfo(dpiStmt *stmt, uint32_t size, uint32_t startLoc,
        int32_t *numFound, char *names[], uint8_t nameLengths[],
        char *indNames[], uint8_t indNameLengths[], uint8_t isDuplicate[],
        void *bindHandles[], dpiError *error)
{
    int status;

    DPI_OCI_LOAD_SYMBOL("OCIStmtGetBindInfo", dpiOciSymbols.fnStmtGetBindInfo)
    DPI_OCI_ENSURE_ERROR_HANDLE(error)
    status = (*dpiOciSymbols.fnStmtGetBindInfo)(stmt->handle, error->handle,
            size, startLoc, numFound, names, nameLengths, indNames,
            indNameLengths, isDuplicate, bindHandles);
    if (status == DPI_OCI_NO_DATA) {
        *numFound = 0;
        return DPI_SUCCESS;
    }
    DPI_OCI_CHECK_AND_RETURN(error, status, stmt->conn, "get bind info");
}


//-----------------------------------------------------------------------------
// dpiOci__stmtGetNextResult() [INTERNAL]
//   Wrapper for OCIStmtGetNextResult().
//-----------------------------------------------------------------------------
int dpiOci__stmtGetNextResult(dpiStmt *stmt, void **handle, dpiError *error)
{
    uint32_t returnType;
    int status;

    DPI_OCI_LOAD_SYMBOL("OCIStmtGetNextResult",
            dpiOciSymbols.fnStmtGetNextResult)
    DPI_OCI_ENSURE_ERROR_HANDLE(error)
    status = (*dpiOciSymbols.fnStmtGetNextResult)(stmt->handle, error->handle,
            handle, &returnType, DPI_OCI_DEFAULT);
    if (status == DPI_OCI_NO_DATA) {
        *handle = NULL;
        return DPI_SUCCESS;
    }
    DPI_OCI_CHECK_AND_RETURN(error, status, stmt->conn, "get next result");
}


//-----------------------------------------------------------------------------
// dpiOci__stmtPrepare2() [INTERNAL]
//   Wrapper for OCIStmtPrepare2().
//-----------------------------------------------------------------------------
int dpiOci__stmtPrepare2(dpiStmt *stmt, const char *sql, uint32_t sqlLength,
        const char *tag, uint32_t tagLength, dpiError *error)
{
    int status;

    DPI_OCI_LOAD_SYMBOL("OCIStmtPrepare2", dpiOciSymbols.fnStmtPrepare2)
    DPI_OCI_ENSURE_ERROR_HANDLE(error)
    status = (*dpiOciSymbols.fnStmtPrepare2)(stmt->conn->handle, &stmt->handle,
            error->handle, sql, sqlLength, tag, tagLength, DPI_OCI_NTV_SYNTAX,
            DPI_OCI_DEFAULT);
    if (DPI_OCI_ERROR_OCCURRED(status)) {
        stmt->handle = NULL;
        return dpiError__setFromOCI(error, status, stmt->conn, "prepare SQL");
    }

    return DPI_SUCCESS;
}


//-----------------------------------------------------------------------------
// dpiOci__stmtRelease() [INTERNAL]
//   Wrapper for OCIStmtRelease().
//-----------------------------------------------------------------------------
int dpiOci__stmtRelease(dpiStmt *stmt, const char *tag, uint32_t tagLength,
        int checkError, dpiError *error)
{
    uint32_t mode = DPI_OCI_DEFAULT;
    uint32_t cacheSize = 0;
    int status;

    // if the statement should be deleted from the cache, first check to see
    // that there actually is a cache currently being used; otherwise, the
    // error "ORA-24300: bad value for mode" will be raised
    if (stmt->deleteFromCache) {
        dpiOci__attrGet(stmt->conn->handle, DPI_OCI_HTYPE_SVCCTX,
                &cacheSize, NULL, DPI_OCI_ATTR_STMTCACHESIZE, NULL, error);
        if (cacheSize > 0)
            mode |= DPI_OCI_STRLS_CACHE_DELETE;
    }

    DPI_OCI_LOAD_SYMBOL("OCIStmtRelease", dpiOciSymbols.fnStmtRelease)
    DPI_OCI_ENSURE_ERROR_HANDLE(error)
    status = (*dpiOciSymbols.fnStmtRelease)(stmt->handle, error->handle, tag,
            tagLength, mode);
    if (!checkError)
        return DPI_SUCCESS;
    DPI_OCI_CHECK_AND_RETURN(error, status, stmt->conn, "release statement");
}


//-----------------------------------------------------------------------------
// dpiOci__stringAssignText() [INTERNAL]
//   Wrapper for OCIStringAssignText().
//-----------------------------------------------------------------------------
int dpiOci__stringAssignText(void *envHandle, const char *value,
        uint32_t valueLength, void **handle, dpiError *error)
{
    int status;

    DPI_OCI_LOAD_SYMBOL("OCIStringAssignText",
            dpiOciSymbols.fnStringAssignText)
    DPI_OCI_ENSURE_ERROR_HANDLE(error)
    status = (*dpiOciSymbols.fnStringAssignText)(envHandle, error->handle,
            value, valueLength, handle);
    DPI_OCI_CHECK_AND_RETURN(error, status, NULL, "assign to string");
}


//-----------------------------------------------------------------------------
// dpiOci__stringPtr() [INTERNAL]
//   Wrapper for OCIStringPtr().
//-----------------------------------------------------------------------------
int dpiOci__stringPtr(void *envHandle, void *handle, char **ptr)
{
    dpiError *error = NULL;

    DPI_OCI_LOAD_SYMBOL("OCIStringPtr", dpiOciSymbols.fnStringPtr)
    *ptr = (*dpiOciSymbols.fnStringPtr)(envHandle, handle);
    return DPI_SUCCESS;
}


//-----------------------------------------------------------------------------
// dpiOci__stringResize() [INTERNAL]
//   Wrapper for OCIStringResize().
//-----------------------------------------------------------------------------
int dpiOci__stringResize(void *envHandle, void **handle, uint32_t newSize,
        dpiError *error)
{
    int status;

    DPI_OCI_LOAD_SYMBOL("OCIStringResize", dpiOciSymbols.fnStringResize)
    DPI_OCI_ENSURE_ERROR_HANDLE(error)
    status = (*dpiOciSymbols.fnStringResize)(envHandle, error->handle, newSize,
            handle);
    DPI_OCI_CHECK_AND_RETURN(error, status, NULL, "resize string");
}


//-----------------------------------------------------------------------------
// dpiOci__stringSize() [INTERNAL]
//   Wrapper for OCIStringSize().
//-----------------------------------------------------------------------------
int dpiOci__stringSize(void *envHandle, void *handle, uint32_t *size)
{
    dpiError *error = NULL;

    DPI_OCI_LOAD_SYMBOL("OCIStringSize", dpiOciSymbols.fnStringSize)
    *size = (*dpiOciSymbols.fnStringSize)(envHandle, handle);
    return DPI_SUCCESS;
}


//-----------------------------------------------------------------------------
// dpiOci__subscriptionRegister() [INTERNAL]
//   Wrapper for OCISubscriptionRegister().
//-----------------------------------------------------------------------------
int dpiOci__subscriptionRegister(dpiConn *conn, void **handle, uint32_t mode,
        dpiError *error)
{
    int status;

    DPI_OCI_LOAD_SYMBOL("OCISubscriptionRegister",
            dpiOciSymbols.fnSubscriptionRegister)
    DPI_OCI_ENSURE_ERROR_HANDLE(error)
    status = (*dpiOciSymbols.fnSubscriptionRegister)(conn->handle, handle, 1,
            error->handle, mode);
    DPI_OCI_CHECK_AND_RETURN(error, status, conn, "register");
}


//-----------------------------------------------------------------------------
// dpiOci__subscriptionUnRegister() [INTERNAL]
//   Wrapper for OCISubscriptionUnRegister().
//-----------------------------------------------------------------------------
int dpiOci__subscriptionUnRegister(dpiConn *conn, dpiSubscr *subscr,
        dpiError *error)
{
    uint32_t mode;
    int status;

    DPI_OCI_LOAD_SYMBOL("OCISubscriptionUnRegister",
            dpiOciSymbols.fnSubscriptionUnRegister)
    DPI_OCI_ENSURE_ERROR_HANDLE(error)
    mode = (subscr->clientInitiated) ? DPI_OCI_SECURE_NOTIFICATION :
            DPI_OCI_DEFAULT;
    status = (*dpiOciSymbols.fnSubscriptionUnRegister)(conn->handle,
            subscr->handle, error->handle, mode);
    DPI_OCI_CHECK_AND_RETURN(error, status, conn, "unregister");
}


//-----------------------------------------------------------------------------
// dpiOci__tableDelete() [INTERNAL]
//   Wrapper for OCITableDelete().
//-----------------------------------------------------------------------------
int dpiOci__tableDelete(dpiObject *obj, int32_t index, dpiError *error)
{
    int status;

    DPI_OCI_LOAD_SYMBOL("OCITableDelete", dpiOciSymbols.fnTableDelete)
    DPI_OCI_ENSURE_ERROR_HANDLE(error)
    status = (*dpiOciSymbols.fnTableDelete)(obj->env->handle, error->handle,
            index, obj->instance);
    DPI_OCI_CHECK_AND_RETURN(error, status, obj->type->conn, "delete element");
}


//-----------------------------------------------------------------------------
// dpiOci__tableExists() [INTERNAL]
//   Wrapper for OCITableExists().
//-----------------------------------------------------------------------------
int dpiOci__tableExists(dpiObject *obj, int32_t index, int *exists,
        dpiError *error)
{
    int status;

    DPI_OCI_LOAD_SYMBOL("OCITableExists", dpiOciSymbols.fnTableExists)
    DPI_OCI_ENSURE_ERROR_HANDLE(error)
    status = (*dpiOciSymbols.fnTableExists)(obj->env->handle, error->handle,
            obj->instance, index, exists);
    DPI_OCI_CHECK_AND_RETURN(error, status, obj->type->conn,
            "get index exists");
}


//-----------------------------------------------------------------------------
// dpiOci__tableFirst() [INTERNAL]
//   Wrapper for OCITableFirst().
//-----------------------------------------------------------------------------
int dpiOci__tableFirst(dpiObject *obj, int32_t *index, dpiError *error)
{
    int status;

    DPI_OCI_LOAD_SYMBOL("OCITableFirst", dpiOciSymbols.fnTableFirst)
    DPI_OCI_ENSURE_ERROR_HANDLE(error)
    status = (*dpiOciSymbols.fnTableFirst)(obj->env->handle, error->handle,
            obj->instance, index);
    DPI_OCI_CHECK_AND_RETURN(error, status, obj->type->conn,
            "get first index");
}


//-----------------------------------------------------------------------------
// dpiOci__tableLast() [INTERNAL]
//   Wrapper for OCITableLast().
//-----------------------------------------------------------------------------
int dpiOci__tableLast(dpiObject *obj, int32_t *index, dpiError *error)
{
    int status;

    DPI_OCI_LOAD_SYMBOL("OCITableLast", dpiOciSymbols.fnTableLast)
    DPI_OCI_ENSURE_ERROR_HANDLE(error)
    status = (*dpiOciSymbols.fnTableLast)(obj->env->handle, error->handle,
            obj->instance, index);
    DPI_OCI_CHECK_AND_RETURN(error, status, obj->type->conn, "get last index");
}


//-----------------------------------------------------------------------------
// dpiOci__tableNext() [INTERNAL]
//   Wrapper for OCITableNext().
//-----------------------------------------------------------------------------
int dpiOci__tableNext(dpiObject *obj, int32_t index, int32_t *nextIndex,
        int *exists, dpiError *error)
{
    int status;

    DPI_OCI_LOAD_SYMBOL("OCITableNext", dpiOciSymbols.fnTableNext)
    DPI_OCI_ENSURE_ERROR_HANDLE(error)
    status = (*dpiOciSymbols.fnTableNext)(obj->env->handle, error->handle,
            index, obj->instance, nextIndex, exists);
    DPI_OCI_CHECK_AND_RETURN(error, status, obj->type->conn, "get next index");
}


//-----------------------------------------------------------------------------
// dpiOci__tablePrev() [INTERNAL]
//   Wrapper for OCITablePrev().
//-----------------------------------------------------------------------------
int dpiOci__tablePrev(dpiObject *obj, int32_t index, int32_t *prevIndex,
        int *exists, dpiError *error)
{
    int status;

    DPI_OCI_LOAD_SYMBOL("OCITablePrev", dpiOciSymbols.fnTablePrev)
    DPI_OCI_ENSURE_ERROR_HANDLE(error)
    status = (*dpiOciSymbols.fnTablePrev)(obj->env->handle, error->handle,
            index, obj->instance, prevIndex, exists);
    DPI_OCI_CHECK_AND_RETURN(error, status, obj->type->conn, "get prev index");
}


//-----------------------------------------------------------------------------
// dpiOci__tableSize() [INTERNAL]
//   Wrapper for OCITableSize().
//-----------------------------------------------------------------------------
int dpiOci__tableSize(dpiObject *obj, int32_t *size, dpiError *error)
{
    int status;

    DPI_OCI_LOAD_SYMBOL("OCITableSize", dpiOciSymbols.fnTableSize)
    DPI_OCI_ENSURE_ERROR_HANDLE(error)
    status = (*dpiOciSymbols.fnTableSize)(obj->env->handle, error->handle,
            obj->instance, size);
    DPI_OCI_CHECK_AND_RETURN(error, status, obj->type->conn, "get size");
}


//-----------------------------------------------------------------------------
// dpiOci__threadKeyDestroy() [INTERNAL]
//   Wrapper for OCIThreadKeyDestroy().
//-----------------------------------------------------------------------------
int dpiOci__threadKeyDestroy(void *envHandle, void *errorHandle, void **key,
        dpiError *error)
{
    DPI_OCI_LOAD_SYMBOL("OCIThreadKeyDestroy",
            dpiOciSymbols.fnThreadKeyDestroy)
    (*dpiOciSymbols.fnThreadKeyDestroy)(envHandle, errorHandle, key);
    return DPI_SUCCESS;
}


//-----------------------------------------------------------------------------
// dpiOci__threadKeyGet() [INTERNAL]
//   Wrapper for OCIThreadKeyGet().
//-----------------------------------------------------------------------------
int dpiOci__threadKeyGet(void *envHandle, void *errorHandle, void *key,
        void **value, dpiError *error)
{
    int status;

    status = (*dpiOciSymbols.fnThreadKeyGet)(envHandle, errorHandle, key,
            value);
    if (status != DPI_OCI_SUCCESS)
        return dpiError__set(error, "get TLS error", DPI_ERR_TLS_ERROR);
    return DPI_SUCCESS;
}


//-----------------------------------------------------------------------------
// dpiOci__threadKeyInit() [INTERNAL]
//   Wrapper for OCIThreadKeyInit().
//-----------------------------------------------------------------------------
int dpiOci__threadKeyInit(void *envHandle, void *errorHandle, void **key,
        void *destroyFunc, dpiError *error)
{
    int status;

    DPI_OCI_LOAD_SYMBOL("OCIThreadKeyInit", dpiOciSymbols.fnThreadKeyInit)
    status = (*dpiOciSymbols.fnThreadKeyInit)(envHandle, errorHandle, key,
            destroyFunc);
    DPI_OCI_CHECK_AND_RETURN(error, status, NULL, "initialize thread key");
}


//-----------------------------------------------------------------------------
// dpiOci__threadKeySet() [INTERNAL]
//   Wrapper for OCIThreadKeySet().
//-----------------------------------------------------------------------------
int dpiOci__threadKeySet(void *envHandle, void *errorHandle, void *key,
        void *value, dpiError *error)
{
    int status;

    DPI_OCI_LOAD_SYMBOL("OCIThreadKeySet", dpiOciSymbols.fnThreadKeySet)
    status = (*dpiOciSymbols.fnThreadKeySet)(envHandle, errorHandle, key,
            value);
    if (status != DPI_OCI_SUCCESS)
        return dpiError__set(error, "set TLS error", DPI_ERR_TLS_ERROR);
    return DPI_SUCCESS;
}


//-----------------------------------------------------------------------------
// dpiOci__transCommit() [INTERNAL]
//   Wrapper for OCITransCommit().
//-----------------------------------------------------------------------------
int dpiOci__transCommit(dpiConn *conn, uint32_t flags, dpiError *error)
{
    int status;

    DPI_OCI_LOAD_SYMBOL("OCITransCommit", dpiOciSymbols.fnTransCommit)
    DPI_OCI_ENSURE_ERROR_HANDLE(error)
    status = (*dpiOciSymbols.fnTransCommit)(conn->handle, error->handle,
            flags);
    DPI_OCI_CHECK_AND_RETURN(error, status, conn, "commit");
}


//-----------------------------------------------------------------------------
// dpiOci__transDetach() [INTERNAL]
//   Wrapper for OCITransDetach().
//-----------------------------------------------------------------------------
int dpiOci__transDetach(dpiConn *conn, uint32_t flags, dpiError *error)
{
    int status;

    DPI_OCI_LOAD_SYMBOL("OCITransDetach", dpiOciSymbols.fnTransDetach)
    DPI_OCI_ENSURE_ERROR_HANDLE(error)
    status = (*dpiOciSymbols.fnTransDetach)(conn->handle, error->handle,
            flags);
    DPI_OCI_CHECK_AND_RETURN(error, status, conn, "detach TPC transaction");
}


//-----------------------------------------------------------------------------
// dpiOci__transForget() [INTERNAL]
//   Wrapper for OCITransForget().
//-----------------------------------------------------------------------------
int dpiOci__transForget(dpiConn *conn, dpiError *error)
{
    int status;

    DPI_OCI_LOAD_SYMBOL("OCITransForget", dpiOciSymbols.fnTransForget)
    DPI_OCI_ENSURE_ERROR_HANDLE(error)
    status = (*dpiOciSymbols.fnTransForget)(conn->handle, error->handle,
            DPI_OCI_DEFAULT);
    DPI_OCI_CHECK_AND_RETURN(error, status, conn, "forget TPC transaction");
}


//-----------------------------------------------------------------------------
// dpiOci__transPrepare() [INTERNAL]
//   Wrapper for OCITransPrepare().
//-----------------------------------------------------------------------------
int dpiOci__transPrepare(dpiConn *conn, int *commitNeeded, dpiError *error)
{
    int status;

    DPI_OCI_LOAD_SYMBOL("OCITransPrepare", dpiOciSymbols.fnTransPrepare)
    DPI_OCI_ENSURE_ERROR_HANDLE(error)
    status = (*dpiOciSymbols.fnTransPrepare)(conn->handle, error->handle,
            DPI_OCI_DEFAULT);
    *commitNeeded = (status == DPI_OCI_SUCCESS);
    DPI_OCI_CHECK_AND_RETURN(error, status, conn, "prepare transaction");
}


//-----------------------------------------------------------------------------
// dpiOci__transRollback() [INTERNAL]
//   Wrapper for OCITransRollback().
//-----------------------------------------------------------------------------
int dpiOci__transRollback(dpiConn *conn, int checkError, dpiError *error)
{
    int status;

    DPI_OCI_LOAD_SYMBOL("OCITransRollback", dpiOciSymbols.fnTransRollback)
    DPI_OCI_ENSURE_ERROR_HANDLE(error)
    status = (*dpiOciSymbols.fnTransRollback)(conn->handle, error->handle,
            DPI_OCI_DEFAULT);
    if (!checkError)
        return DPI_SUCCESS;
    DPI_OCI_CHECK_AND_RETURN(error, status, conn, "rollback");
}


//-----------------------------------------------------------------------------
// dpiOci__transStart() [INTERNAL]
//   Wrapper for OCITransStart().
//-----------------------------------------------------------------------------
int dpiOci__transStart(dpiConn *conn, uint32_t flags, dpiError *error)
{
    int status;

    DPI_OCI_LOAD_SYMBOL("OCITransStart", dpiOciSymbols.fnTransStart)
    DPI_OCI_ENSURE_ERROR_HANDLE(error)
    status = (*dpiOciSymbols.fnTransStart)(conn->handle, error->handle, 0,
            flags);
    DPI_OCI_CHECK_AND_RETURN(error, status, conn, "start transaction");
}


//-----------------------------------------------------------------------------
// dpiOci__typeByName() [INTERNAL]
//   Wrapper for OCITypeByName().
//-----------------------------------------------------------------------------
int dpiOci__typeByName(dpiConn *conn, const char *schema,
        uint32_t schemaLength, const char *name, uint32_t nameLength,
        void **tdo, dpiError *error)
{
    int status;

    DPI_OCI_LOAD_SYMBOL("OCITypeByName", dpiOciSymbols.fnTypeByName)
    DPI_OCI_ENSURE_ERROR_HANDLE(error)
    status = (*dpiOciSymbols.fnTypeByName)(conn->env->handle, error->handle,
            conn->handle, schema, schemaLength, name, nameLength, NULL, 0,
            DPI_OCI_DURATION_SESSION, DPI_OCI_TYPEGET_ALL, tdo);
    DPI_OCI_CHECK_AND_RETURN(error, status, conn, "get type by name");
}


//-----------------------------------------------------------------------------
// dpiOci__typeByFullName() [INTERNAL]
//   Wrapper for OCITypeByFullName().
//-----------------------------------------------------------------------------
int dpiOci__typeByFullName(dpiConn *conn, const char *name,
        uint32_t nameLength, void **tdo, dpiError *error)
{
    int status;

    DPI_OCI_LOAD_SYMBOL("OCITypeByFullName", dpiOciSymbols.fnTypeByFullName)
    DPI_OCI_ENSURE_ERROR_HANDLE(error)
    status = (*dpiOciSymbols.fnTypeByFullName)(conn->env->handle,
            error->handle, conn->handle, name, nameLength, NULL, 0,
            DPI_OCI_DURATION_SESSION, DPI_OCI_TYPEGET_ALL, tdo);
    DPI_OCI_CHECK_AND_RETURN(error, status, conn, "get type by full name");
}<|MERGE_RESOLUTION|>--- conflicted
+++ resolved
@@ -1623,11 +1623,7 @@
 //   Wrapper for OCIJsonTextBufferParse().
 //-----------------------------------------------------------------------------
 int dpiOci__jsonTextBufferParse(dpiJson *json, const char *value,
-<<<<<<< HEAD
         uint64_t valueLength, uint32_t flags, dpiError *error)
-=======
-        uint64_t valueLength, unsigned int flags, dpiError *error)
->>>>>>> 0c96aff0
 {
     int status;
 
@@ -1636,13 +1632,8 @@
     DPI_OCI_ENSURE_ERROR_HANDLE(error)
     status = (*dpiOciSymbols.fnJsonTextBufferParse)(json->conn->handle,
             json->handle, (void*) value, valueLength,
-<<<<<<< HEAD
             (DPI_JZN_ALLOW_SCALAR_DOCUMENTS | flags), DPI_JZN_INPUT_UTF8,
             error->handle, DPI_OCI_DEFAULT);
-=======
-            (DPI_JZN_ALLOW_SCALAR_DOCUMENTS|flags), 
-            DPI_JZN_INPUT_UTF8, error->handle, DPI_OCI_DEFAULT);
->>>>>>> 0c96aff0
     DPI_OCI_CHECK_AND_RETURN(error, status, json->conn, "parse JSON text");
 }
 
