--- conflicted
+++ resolved
@@ -1905,11 +1905,7 @@
 int dpiOci__jsonDomDocGet(dpiJson *json, dpiJznDomDoc **domDoc,
         dpiError *error);
 int dpiOci__jsonTextBufferParse(dpiJson *json, const char *value,
-<<<<<<< HEAD
         uint64_t valueLength, uint32_t flags, dpiError *error);
-=======
-        uint64_t valueLength, unsigned int flags, dpiError *error);
->>>>>>> 0c96aff0
 int dpiOci__loadLib(dpiContextCreateParams *params,
         dpiVersionInfo *clientVersionInfo, dpiError *error);
 int dpiOci__lobClose(dpiLob *lob, dpiError *error);
